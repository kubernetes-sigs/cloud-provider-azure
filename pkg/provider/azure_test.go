/*
Copyright 2020 The Kubernetes Authors.

Licensed under the Apache License, Version 2.0 (the "License");
you may not use this file except in compliance with the License.
You may obtain a copy of the License at

    http://www.apache.org/licenses/LICENSE-2.0

Unless required by applicable law or agreed to in writing, software
distributed under the License is distributed on an "AS IS" BASIS,
WITHOUT WARRANTIES OR CONDITIONS OF ANY KIND, either express or implied.
See the License for the specific language governing permissions and
limitations under the License.
*/

package provider

import (
	"context"
	"errors"
	"fmt"
	"net/http"
	"os"
	"strings"
	"testing"
	"time"

	"github.com/Azure/azure-sdk-for-go/sdk/azcore"
	"github.com/Azure/azure-sdk-for-go/sdk/azcore/arm"
	"github.com/Azure/azure-sdk-for-go/sdk/azcore/cloud"
	"github.com/Azure/azure-sdk-for-go/sdk/azcore/to"
	"github.com/Azure/azure-sdk-for-go/sdk/resourcemanager/compute/armcompute/v6"
	"github.com/Azure/azure-sdk-for-go/sdk/resourcemanager/network/armnetwork/v6"

	"github.com/stretchr/testify/assert"
	"go.uber.org/mock/gomock"
	v1 "k8s.io/api/core/v1"
	metav1 "k8s.io/apimachinery/pkg/apis/meta/v1"
	"k8s.io/apimachinery/pkg/types"
	"k8s.io/client-go/informers"
	"k8s.io/client-go/kubernetes/fake"
	cloudprovider "k8s.io/cloud-provider"
	cloudproviderapi "k8s.io/cloud-provider/api"
	servicehelpers "k8s.io/cloud-provider/service/helpers"
	"k8s.io/utils/ptr"

	"sigs.k8s.io/cloud-provider-azure/pkg/azclient"
	"sigs.k8s.io/cloud-provider-azure/pkg/azclient/configloader"
	"sigs.k8s.io/cloud-provider-azure/pkg/azclient/interfaceclient/mock_interfaceclient"
	"sigs.k8s.io/cloud-provider-azure/pkg/azclient/loadbalancerclient/mock_loadbalancerclient"
	"sigs.k8s.io/cloud-provider-azure/pkg/azclient/publicipaddressclient/mock_publicipaddressclient"
	"sigs.k8s.io/cloud-provider-azure/pkg/azclient/securitygroupclient/mock_securitygroupclient"
	"sigs.k8s.io/cloud-provider-azure/pkg/azclient/virtualmachineclient/mock_virtualmachineclient"
	"sigs.k8s.io/cloud-provider-azure/pkg/consts"
	"sigs.k8s.io/cloud-provider-azure/pkg/provider/config"
	providerconfig "sigs.k8s.io/cloud-provider-azure/pkg/provider/config"
	"sigs.k8s.io/cloud-provider-azure/pkg/provider/privatelinkservice"
	"sigs.k8s.io/cloud-provider-azure/pkg/provider/subnet"
	"sigs.k8s.io/cloud-provider-azure/pkg/provider/zone"
	utilsets "sigs.k8s.io/cloud-provider-azure/pkg/util/sets"
	"sigs.k8s.io/cloud-provider-azure/pkg/util/taints"
)

const (
	testClusterName = "testCluster"
)

// Test flipServiceInternalAnnotation
func TestFlipServiceInternalAnnotation(t *testing.T) {
	svc := getTestService("servicea", v1.ProtocolTCP, nil, false, 80)
	svcUpdated := flipServiceInternalAnnotation(&svc)
	if !requiresInternalLoadBalancer(svcUpdated) {
		t.Errorf("Expected svc to be an internal service")
	}
	svcUpdated = flipServiceInternalAnnotation(svcUpdated)
	if requiresInternalLoadBalancer(svcUpdated) {
		t.Errorf("Expected svc to be an external service")
	}

	svc2 := getInternalTestService("serviceb", 8081)
	svc2Updated := flipServiceInternalAnnotation(&svc2)
	if requiresInternalLoadBalancer(svc2Updated) {
		t.Errorf("Expected svc to be an external service")
	}

	svc2Updated = flipServiceInternalAnnotation(svc2Updated)
	if !requiresInternalLoadBalancer(svc2Updated) {
		t.Errorf("Expected svc to be an internal service")
	}
}

// Test additional of a new service/port.
func TestAddPort(t *testing.T) {
	ctrl := gomock.NewController(t)
	defer ctrl.Finish()

	az := GetTestCloud(ctrl)
	svc := getTestService("service1", v1.ProtocolTCP, nil, false, 80)
	clusterResources, expectedInterfaces, expectedVirtualMachines := getClusterResources(az, 1, 1)
	setMockEnv(az, expectedInterfaces, expectedVirtualMachines, 1)

	svc.Spec.Ports = append(svc.Spec.Ports, v1.ServicePort{
		Name:     fmt.Sprintf("port-udp-%d", 1234),
		Protocol: v1.ProtocolUDP,
		Port:     1234,
		NodePort: getBackendPort(1234),
	})

	expectedLBs := make([]*armnetwork.LoadBalancer, 0)
	setMockLBs(az, &expectedLBs, "service", 1, 1, false)

	mockLBBackendPool := az.LoadBalancerBackendPool.(*MockBackendPool)
	mockLBBackendPool.EXPECT().ReconcileBackendPools(gomock.Any(), gomock.Any(), gomock.Any(), gomock.Any()).DoAndReturn(func(_ context.Context, _ string, _ *v1.Service, lb *armnetwork.LoadBalancer) (bool, bool, *armnetwork.LoadBalancer, error) {
		return false, false, lb, nil
	}).AnyTimes()
	mockLBBackendPool.EXPECT().EnsureHostsInPool(gomock.Any(), gomock.Any(), gomock.Any(), gomock.Any(), gomock.Any(), gomock.Any(), gomock.Any(), gomock.Any()).Return(nil).AnyTimes()

	mockPLSRepo := az.plsRepo.(*privatelinkservice.MockRepository)
	mockPLSRepo.EXPECT().Get(gomock.Any(), gomock.Any(), gomock.Any(), gomock.Any()).Return(&armnetwork.PrivateLinkService{ID: to.Ptr(consts.PrivateLinkServiceNotExistID)}, nil).AnyTimes()
	lb, err := az.reconcileLoadBalancer(context.TODO(), testClusterName, &svc, clusterResources.nodes, true /* wantLb */)
	assert.Nil(t, err)

	// ensure we got a frontend ip configuration
	if len(lb.Properties.FrontendIPConfigurations) != 1 {
		t.Error("Expected the loadbalancer to have a frontend ip configuration")
	}

	validateLoadBalancer(t, az, lb, svc)
}

func setMockEnvDualStack(az *Cloud, expectedInterfaces []*armnetwork.Interface, expectedVirtualMachines []*armcompute.VirtualMachine, serviceCount int, services ...v1.Service) {
	mockInterfacesClient := az.NetworkClientFactory.GetInterfaceClient().(*mock_interfaceclient.MockInterface)
	for i := range expectedInterfaces {
		mockInterfacesClient.EXPECT().Get(gomock.Any(), az.ResourceGroup, fmt.Sprintf("vm-%d", i), gomock.Any()).Return(expectedInterfaces[i], nil).AnyTimes()
		mockInterfacesClient.EXPECT().CreateOrUpdate(gomock.Any(), az.ResourceGroup, fmt.Sprintf("vm-%d", i), gomock.Any()).Return(nil, nil).AnyTimes()
	}

	vmClient := az.ComputeClientFactory.GetVirtualMachineClient().(*mock_virtualmachineclient.MockInterface)
	vmClient.EXPECT().List(gomock.Any(), az.ResourceGroup).Return(expectedVirtualMachines, nil).AnyTimes()
	for i := range expectedVirtualMachines {
		vmClient.EXPECT().Get(gomock.Any(), az.ResourceGroup, fmt.Sprintf("vm-%d", i), gomock.Any()).Return(expectedVirtualMachines[i], nil).AnyTimes()
	}

	setMockPublicIPs(az, serviceCount, true, true)

	sg := getTestSecurityGroupDualStack(az, services...)
	setMockSecurityGroup(az, sg)
}

func setMockEnv(az *Cloud, expectedInterfaces []*armnetwork.Interface, expectedVirtualMachines []*armcompute.VirtualMachine, serviceCount int, services ...v1.Service) {
	mockInterfacesClient := az.NetworkClientFactory.GetInterfaceClient().(*mock_interfaceclient.MockInterface)
	for i := range expectedInterfaces {
		mockInterfacesClient.EXPECT().Get(gomock.Any(), az.ResourceGroup, fmt.Sprintf("vm-%d", i), gomock.Any()).Return(expectedInterfaces[i], nil).AnyTimes()
		mockInterfacesClient.EXPECT().CreateOrUpdate(gomock.Any(), az.ResourceGroup, fmt.Sprintf("vm-%d", i), gomock.Any()).Return(nil, nil).AnyTimes()
	}

	vmClient := az.ComputeClientFactory.GetVirtualMachineClient().(*mock_virtualmachineclient.MockInterface)
	vmClient.EXPECT().List(gomock.Any(), az.ResourceGroup).Return(expectedVirtualMachines, nil).AnyTimes()
	for i := range expectedVirtualMachines {
		vmClient.EXPECT().Get(gomock.Any(), az.ResourceGroup, fmt.Sprintf("vm-%d", i), gomock.Any()).Return(expectedVirtualMachines[i], nil).AnyTimes()
	}

	setMockPublicIPs(az, serviceCount, true, false)

	sg := getTestSecurityGroup(az, services...)
	setMockSecurityGroup(az, sg)
}

func setMockPublicIPs(az *Cloud, serviceCount int, v4Enabled, v6Enabled bool) {
	mockPIPsClient := az.NetworkClientFactory.GetPublicIPAddressClient().(*mock_publicipaddressclient.MockInterface)

	expectedPIPsTotal := []*armnetwork.PublicIPAddress{}
	if v4Enabled {
		expectedPIPs := setMockPublicIP(az, mockPIPsClient, serviceCount, false)
		expectedPIPsTotal = append(expectedPIPsTotal, expectedPIPs...)
	}
	if v6Enabled {
		expectedPIPs := setMockPublicIP(az, mockPIPsClient, serviceCount, true)
		expectedPIPsTotal = append(expectedPIPsTotal, expectedPIPs...)
	}
	mockPIPsClient.EXPECT().List(gomock.Any(), az.ResourceGroup).Return(expectedPIPsTotal, nil).AnyTimes()

	mockPIPsClient.EXPECT().CreateOrUpdate(gomock.Any(), gomock.Any(), gomock.Any(), gomock.Any()).Return(nil, nil).AnyTimes()
	mockPIPsClient.EXPECT().List(gomock.Any(), gomock.Not(az.ResourceGroup)).Return(nil, nil).AnyTimes()
	mockPIPsClient.EXPECT().Get(gomock.Any(), gomock.Not(az.ResourceGroup), gomock.Any(), gomock.Any()).Return(&armnetwork.PublicIPAddress{}, &azcore.ResponseError{StatusCode: http.StatusNotFound, ErrorCode: cloudprovider.InstanceNotFound.Error()}).AnyTimes()
}

func setMockPublicIP(az *Cloud, mockPIPsClient *mock_publicipaddressclient.MockInterface, serviceCount int, isIPv6 bool) []*armnetwork.PublicIPAddress {
	suffix := ""
	ipVer := to.Ptr(armnetwork.IPVersionIPv4)
	ipAddr1 := "1.2.3.4"
	ipAddra := "1.2.3.5"
	if isIPv6 {
		suffix = "-" + consts.IPVersionIPv6String
		ipVer = to.Ptr(armnetwork.IPVersionIPv6)
		ipAddr1 = "fd00::eef0"
		ipAddra = "fd00::eef1"
	}

	a := 'a'
	var expectedPIPs []*armnetwork.PublicIPAddress
	for i := 1; i <= serviceCount; i++ {
		expectedPIP := &armnetwork.PublicIPAddress{
			Name:     ptr.To("testCluster-aservicea"),
			Location: &az.Location,
			Properties: &armnetwork.PublicIPAddressPropertiesFormat{
				PublicIPAllocationMethod: to.Ptr(armnetwork.IPAllocationMethodStatic),
				PublicIPAddressVersion:   ipVer,
				IPAddress:                ptr.To(ipAddr1),
			},
			Tags: map[string]*string{
				consts.ServiceTagKey:  ptr.To("default/servicea"),
				consts.ClusterNameKey: ptr.To(testClusterName),
			},
			SKU: &armnetwork.PublicIPAddressSKU{
				Name: to.Ptr(armnetwork.PublicIPAddressSKUNameStandard),
			},
			ID: ptr.To(fmt.Sprintf("/subscriptions/subscription/resourceGroups/rg/providers/Microsoft.Network/publicIPAddresses/testCluster-aservice%d%s", i, suffix)),
		}
		expectedPIP.Name = ptr.To(fmt.Sprintf("testCluster-aservice%d%s", i, suffix))
		expectedPIP.Properties = &armnetwork.PublicIPAddressPropertiesFormat{
			PublicIPAllocationMethod: to.Ptr(armnetwork.IPAllocationMethodStatic),
			PublicIPAddressVersion:   ipVer,
			IPAddress:                ptr.To(ipAddr1),
		}
		expectedPIP.Tags[consts.ServiceTagKey] = ptr.To(fmt.Sprintf("default/service%d", i))
		mockPIPsClient.EXPECT().Get(gomock.Any(), az.ResourceGroup, fmt.Sprintf("testCluster-aservice%d%s", i, suffix), gomock.Any()).Return(expectedPIP, nil).AnyTimes()
		mockPIPsClient.EXPECT().Delete(gomock.Any(), az.ResourceGroup, fmt.Sprintf("testCluster-aservice%d%s", i, suffix)).Return(nil).AnyTimes()
		expectedPIPs = append(expectedPIPs, expectedPIP)
		expectedPIP = &armnetwork.PublicIPAddress{
			Name:     ptr.To(fmt.Sprintf("testCluster-aservice%c%s", a, suffix)),
			Location: &az.Location,
			Properties: &armnetwork.PublicIPAddressPropertiesFormat{
				PublicIPAllocationMethod: to.Ptr(armnetwork.IPAllocationMethodStatic),
				PublicIPAddressVersion:   ipVer,
				IPAddress:                ptr.To(ipAddra),
			},
			Tags: map[string]*string{
				consts.ServiceTagKey:  ptr.To("default/servicea"),
				consts.ClusterNameKey: ptr.To(testClusterName),
			},
			SKU: &armnetwork.PublicIPAddressSKU{
				Name: to.Ptr(armnetwork.PublicIPAddressSKUNameStandard),
			},
			ID: ptr.To(fmt.Sprintf("/subscriptions/subscription/resourceGroups/rg/providers/Microsoft.Network/publicIPAddresses/testCluster-aservice%d%s", i, suffix)),
		}
		expectedPIP.Tags[consts.ServiceTagKey] = ptr.To(fmt.Sprintf("default/service%c", a))
		mockPIPsClient.EXPECT().Get(gomock.Any(), az.ResourceGroup, fmt.Sprintf("testCluster-aservice%c%s", a, suffix), gomock.Any()).Return(expectedPIP, nil).AnyTimes()
		mockPIPsClient.EXPECT().Delete(gomock.Any(), az.ResourceGroup, fmt.Sprintf("testCluster-aservice%c%s", a, suffix)).Return(nil).AnyTimes()
		expectedPIPs = append(expectedPIPs, expectedPIP)
		a++
	}
	return expectedPIPs
}

func setMockSecurityGroup(az *Cloud, sgs ...*armnetwork.SecurityGroup) {
	mockSGsClient := az.NetworkClientFactory.GetSecurityGroupClient().(*mock_securitygroupclient.MockInterface)
	for _, sg := range sgs {
		mockSGsClient.EXPECT().Get(gomock.Any(), az.SecurityGroupResourceGroup, az.SecurityGroupName).Return(sg, nil).AnyTimes()
	}
	mockSGsClient.EXPECT().CreateOrUpdate(gomock.Any(), az.SecurityGroupResourceGroup, az.SecurityGroupName, gomock.Any()).Return(nil, nil).AnyTimes()
}

func setMockLBsDualStack(az *Cloud, expectedLBs *[]*armnetwork.LoadBalancer, svcName string, lbCount, serviceIndex int, isInternal bool) string {
	lbIndex := (serviceIndex - 1) % lbCount
	expectedLBName := ""
	if lbIndex == 0 {
		expectedLBName = testClusterName
	} else {
		expectedLBName = fmt.Sprintf("as-%d", lbIndex)
	}
	if isInternal {
		expectedLBName += "-internal"
	}

	fullServiceName := strings.Replace(svcName, "-", "", -1)

	if lbIndex >= len(*expectedLBs) {
		lb := &armnetwork.LoadBalancer{
			Location: &az.Location,
			Properties: &armnetwork.LoadBalancerPropertiesFormat{
				BackendAddressPools: []*armnetwork.BackendAddressPool{
					{
						Name: ptr.To("testCluster"),
					},
					{
						Name: ptr.To("testCluster-IPv6"),
					},
				},
			},
		}
		lb.Name = &expectedLBName
		lb.Properties.LoadBalancingRules = []*armnetwork.LoadBalancingRule{
			{
				Name: ptr.To(fmt.Sprintf("a%s%d-TCP-8081", fullServiceName, serviceIndex)),
				Properties: &armnetwork.LoadBalancingRulePropertiesFormat{
					FrontendPort: ptr.To(int32(8081)),
					BackendPort:  ptr.To(int32(8081)),
				},
			},
			{
				Name: ptr.To(fmt.Sprintf("a%s%d-TCP-8081-IPv6", fullServiceName, serviceIndex)),
				Properties: &armnetwork.LoadBalancingRulePropertiesFormat{
					FrontendPort: ptr.To(int32(8081)),
					BackendPort:  ptr.To(int32(8081)),
				},
			},
		}
		lb.Properties.Probes = []*armnetwork.Probe{
			{
				Name: ptr.To(fmt.Sprintf("a%s%d-TCP-8081", fullServiceName, serviceIndex)),
				Properties: &armnetwork.ProbePropertiesFormat{
					Port: ptr.To(int32(18081)),
				},
			},
			{
				Name: ptr.To(fmt.Sprintf("a%s%d-TCP-8081-IPv6", fullServiceName, serviceIndex)),
				Properties: &armnetwork.ProbePropertiesFormat{
					Port: ptr.To(int32(18081)),
				},
			},
		}
		fips := []*armnetwork.FrontendIPConfiguration{
			{
				Name: ptr.To(fmt.Sprintf("a%s%d", fullServiceName, serviceIndex)),
				ID:   ptr.To("fip"),
				Properties: &armnetwork.FrontendIPConfigurationPropertiesFormat{
					PrivateIPAllocationMethod: to.Ptr(armnetwork.IPAllocationMethodDynamic),
					PrivateIPAddressVersion:   to.Ptr(armnetwork.IPVersionIPv4),
					PublicIPAddress:           &armnetwork.PublicIPAddress{ID: ptr.To(fmt.Sprintf("testCluster-a%s%d", fullServiceName, serviceIndex))},
				},
			},
			{
				Name: ptr.To(fmt.Sprintf("a%s%d-IPv6", fullServiceName, serviceIndex)),
				ID:   ptr.To("fip-IPv6"),
				Properties: &armnetwork.FrontendIPConfigurationPropertiesFormat{
					PrivateIPAllocationMethod: to.Ptr(armnetwork.IPAllocationMethodDynamic),
					PrivateIPAddressVersion:   to.Ptr(armnetwork.IPVersionIPv6),
					PublicIPAddress:           &armnetwork.PublicIPAddress{ID: ptr.To(fmt.Sprintf("testCluster-a%s%d-IPv6", fullServiceName, serviceIndex))},
				},
			},
		}
		if isInternal {
			fips[0].Properties.Subnet = &armnetwork.Subnet{Name: ptr.To("subnet")}
			fips[1].Properties.Subnet = &armnetwork.Subnet{Name: ptr.To("subnet")}
			lb.Properties.LoadBalancingRules[1].Properties.BackendPort = ptr.To(int32(18081))
		}
		lb.Properties.FrontendIPConfigurations = fips

		*expectedLBs = append(*expectedLBs, lb)
	} else {
		lbRules := []*armnetwork.LoadBalancingRule{
			{
				Name: ptr.To(fmt.Sprintf("a%s%d-TCP-8081", fullServiceName, serviceIndex)),
			},
			{
				Name: ptr.To(fmt.Sprintf("a%s%d-TCP-8081-IPv6", fullServiceName, serviceIndex)),
			},
		}
		(*expectedLBs)[lbIndex].Properties.LoadBalancingRules = append((*expectedLBs)[lbIndex].Properties.LoadBalancingRules, lbRules...)
		fips := []*armnetwork.FrontendIPConfiguration{
			{
				Name: ptr.To(fmt.Sprintf("a%s%d", fullServiceName, serviceIndex)),
				ID:   ptr.To("fip"),
				Properties: &armnetwork.FrontendIPConfigurationPropertiesFormat{
					PrivateIPAllocationMethod: to.Ptr(armnetwork.IPAllocationMethodDynamic),
					PrivateIPAddressVersion:   to.Ptr(armnetwork.IPVersionIPv4),
					PublicIPAddress:           &armnetwork.PublicIPAddress{ID: ptr.To(fmt.Sprintf("testCluster-a%s%d", fullServiceName, serviceIndex))},
				},
			},
			{
				Name: ptr.To(fmt.Sprintf("a%s%d-IPv6", fullServiceName, serviceIndex)),
				ID:   ptr.To("fip-IPv6"),
				Properties: &armnetwork.FrontendIPConfigurationPropertiesFormat{
					PrivateIPAllocationMethod: to.Ptr(armnetwork.IPAllocationMethodDynamic),
					PrivateIPAddressVersion:   to.Ptr(armnetwork.IPVersionIPv6),
					PublicIPAddress:           &armnetwork.PublicIPAddress{ID: ptr.To(fmt.Sprintf("testCluster-a%s%d-IPv6", fullServiceName, serviceIndex))},
				},
			},
		}
		if isInternal {
			for _, fip := range fips {
				fip.Properties.Subnet = &armnetwork.Subnet{Name: ptr.To("subnet")}
			}
		}
		(*expectedLBs)[lbIndex].Properties.FrontendIPConfigurations = append((*expectedLBs)[lbIndex].Properties.FrontendIPConfigurations, fips...)
	}

	mockLBsClient := az.NetworkClientFactory.GetLoadBalancerClient().(*mock_loadbalancerclient.MockInterface)
	mockLBsClient.EXPECT().CreateOrUpdate(gomock.Any(), az.ResourceGroup, gomock.Any(), gomock.Any()).Return(nil, nil).AnyTimes()
	for _, lb := range *expectedLBs {
		mockLBsClient.EXPECT().Get(gomock.Any(), az.ResourceGroup, *lb.Name, gomock.Any()).Return((*expectedLBs)[lbIndex], nil).MaxTimes(2)
	}
	mockLBsClient.EXPECT().List(gomock.Any(), az.ResourceGroup).Return((*expectedLBs), nil).MaxTimes(4)
	mockLBsClient.EXPECT().List(gomock.Any(), gomock.Not(az.ResourceGroup)).Return([]*armnetwork.LoadBalancer{}, &azcore.ResponseError{StatusCode: http.StatusNotFound, ErrorCode: cloudprovider.InstanceNotFound.Error()}).AnyTimes()
	mockLBsClient.EXPECT().Get(gomock.Any(), gomock.Not(az.ResourceGroup), gomock.Any(), gomock.Any()).Return(&armnetwork.LoadBalancer{}, &azcore.ResponseError{StatusCode: http.StatusNotFound, ErrorCode: cloudprovider.InstanceNotFound.Error()}).AnyTimes()
	mockLBsClient.EXPECT().Delete(gomock.Any(), gomock.Any(), gomock.Any()).Return(nil).MaxTimes(1)

	return expectedLBName
}

func setMockLBs(az *Cloud, expectedLBs *[]*armnetwork.LoadBalancer, svcName string, lbCount, serviceIndex int, isInternal bool) string {
	lbIndex := (serviceIndex - 1) % lbCount
	expectedLBName := ""
	if lbIndex == 0 {
		expectedLBName = testClusterName
	} else {
		expectedLBName = fmt.Sprintf("as-%d", lbIndex)
	}
	if isInternal {
		expectedLBName += "-internal"
	}

	fullServiceName := strings.Replace(svcName, "-", "", -1)

	if lbIndex >= len((*expectedLBs)) {
		lb := &armnetwork.LoadBalancer{
			Location: &az.Location,
			Properties: &armnetwork.LoadBalancerPropertiesFormat{
				BackendAddressPools: []*armnetwork.BackendAddressPool{
					{
						Name: ptr.To("testCluster"),
					},
				},
			},
		}
		lb.Name = &expectedLBName
		lb.Properties.LoadBalancingRules = []*armnetwork.LoadBalancingRule{
			{
				Name: ptr.To(fmt.Sprintf("a%s%d-TCP-8081", fullServiceName, serviceIndex)),
			},
		}
		fips := []*armnetwork.FrontendIPConfiguration{
			{
				Name: ptr.To(fmt.Sprintf("a%s%d", fullServiceName, serviceIndex)),
				ID:   ptr.To("fip"),
				Properties: &armnetwork.FrontendIPConfigurationPropertiesFormat{
					PrivateIPAllocationMethod: to.Ptr(armnetwork.IPAllocationMethodDynamic),
					PublicIPAddress:           &armnetwork.PublicIPAddress{ID: ptr.To(fmt.Sprintf("testCluster-a%s%d", fullServiceName, serviceIndex))},
					PrivateIPAddressVersion:   to.Ptr(armnetwork.IPVersionIPv4),
				},
			},
		}
		if isInternal {
			fips[0].Properties.Subnet = &armnetwork.Subnet{Name: ptr.To("subnet")}
		}
		lb.Properties.FrontendIPConfigurations = fips

		(*expectedLBs) = append((*expectedLBs), lb)
	} else {
		(*expectedLBs)[lbIndex].Properties.LoadBalancingRules = append((*expectedLBs)[lbIndex].Properties.LoadBalancingRules, &armnetwork.LoadBalancingRule{
			Name: ptr.To(fmt.Sprintf("a%s%d-TCP-8081", fullServiceName, serviceIndex)),
		})
		fip := &armnetwork.FrontendIPConfiguration{
			Name: ptr.To(fmt.Sprintf("a%s%d", fullServiceName, serviceIndex)),
			ID:   ptr.To("fip"),
			Properties: &armnetwork.FrontendIPConfigurationPropertiesFormat{
				PrivateIPAllocationMethod: to.Ptr(armnetwork.IPAllocationMethodDynamic),
				PublicIPAddress:           &armnetwork.PublicIPAddress{ID: ptr.To(fmt.Sprintf("testCluster-a%s%d", fullServiceName, serviceIndex))},
				PrivateIPAddressVersion:   to.Ptr(armnetwork.IPVersionIPv4),
			},
		}
		if isInternal {
			fip.Properties.Subnet = &armnetwork.Subnet{Name: ptr.To("subnet")}
		}
		(*expectedLBs)[lbIndex].Properties.FrontendIPConfigurations = append((*expectedLBs)[lbIndex].Properties.FrontendIPConfigurations, fip)
	}

	mockLBsClient := az.NetworkClientFactory.GetLoadBalancerClient().(*mock_loadbalancerclient.MockInterface)
	mockLBsClient.EXPECT().CreateOrUpdate(gomock.Any(), az.ResourceGroup, gomock.Any(), gomock.Any()).Return(nil, nil).AnyTimes()
	for _, lb := range *expectedLBs {
		mockLBsClient.EXPECT().Get(gomock.Any(), az.ResourceGroup, *lb.Name, gomock.Any()).Return((*expectedLBs)[lbIndex], nil).MaxTimes(2)
	}
	mockLBsClient.EXPECT().List(gomock.Any(), az.ResourceGroup).Return((*expectedLBs), nil).MaxTimes(4)
	mockLBsClient.EXPECT().List(gomock.Any(), gomock.Not(az.ResourceGroup)).Return([]*armnetwork.LoadBalancer{}, &azcore.ResponseError{StatusCode: http.StatusNotFound, ErrorCode: cloudprovider.InstanceNotFound.Error()}).AnyTimes()
	mockLBsClient.EXPECT().Get(gomock.Any(), gomock.Not(az.ResourceGroup), gomock.Any(), gomock.Any()).Return(&armnetwork.LoadBalancer{}, &azcore.ResponseError{StatusCode: http.StatusNotFound, ErrorCode: cloudprovider.InstanceNotFound.Error()}).AnyTimes()
	mockLBsClient.EXPECT().Delete(gomock.Any(), gomock.Any(), gomock.Any()).Return(nil).MaxTimes(1)

	return expectedLBName
}

// Test addition of a new service on an internal LB with a subnet.
func TestReconcileLoadBalancerAddServiceOnInternalSubnet(t *testing.T) {
	ctrl := gomock.NewController(t)
	defer ctrl.Finish()

	az := GetTestCloud(ctrl)
	clusterResources, expectedInterfaces, expectedVirtualMachines := getClusterResources(az, 1, 1)
	setMockEnvDualStack(az, expectedInterfaces, expectedVirtualMachines, 1)

	svc := getInternalTestServiceDualStack("service1", 80)
	validateTestSubnet(t, az, &svc)

	expectedLBs := make([]*armnetwork.LoadBalancer, 0)
	setMockLBsDualStack(az, &expectedLBs, "service", 1, 1, true)

	mockLBBackendPool := az.LoadBalancerBackendPool.(*MockBackendPool)
	mockLBBackendPool.EXPECT().ReconcileBackendPools(gomock.Any(), gomock.Any(), gomock.Any(), gomock.Any()).DoAndReturn(func(_ context.Context, _ string, _ *v1.Service, lb *armnetwork.LoadBalancer) (bool, bool, *armnetwork.LoadBalancer, error) {
		return false, false, lb, nil
	}).AnyTimes()
	mockLBBackendPool.EXPECT().EnsureHostsInPool(gomock.Any(), gomock.Any(), gomock.Any(), gomock.Any(), gomock.Any(), gomock.Any(), gomock.Any(), gomock.Any()).Return(nil).AnyTimes()

	lb, err := az.reconcileLoadBalancer(context.TODO(), testClusterName, &svc, clusterResources.nodes, true /* wantLb */)
	assert.Nil(t, err)

	// ensure we got 2 frontend ip configurations
	assert.Equal(t, 2, len(lb.Properties.FrontendIPConfigurations))
	validateLoadBalancer(t, az, lb, svc)
}

// Test addition of services on an internal LB using both default and explicit subnets.
func TestReconcileLoadBalancerAddServicesOnMultipleSubnets(t *testing.T) {
	ctrl := gomock.NewController(t)
	defer ctrl.Finish()

	az := GetTestCloud(ctrl)
	clusterResources, expectedInterfaces, expectedVirtualMachines := getClusterResources(az, 1, 1)
	setMockEnvDualStack(az, expectedInterfaces, expectedVirtualMachines, 1)

	svc1 := getTestServiceDualStack("service1", v1.ProtocolTCP, nil, 8081)
	svc2 := getInternalTestServiceDualStack("service2", 8081)

	expectedLBs := make([]*armnetwork.LoadBalancer, 0)
	setMockLBsDualStack(az, &expectedLBs, "service", 1, 1, false)

	mockLBBackendPool := az.LoadBalancerBackendPool.(*MockBackendPool)
	mockLBBackendPool.EXPECT().ReconcileBackendPools(gomock.Any(), gomock.Any(), gomock.Any(), gomock.Any()).DoAndReturn(func(_ context.Context, _ string, _ *v1.Service, lb *armnetwork.LoadBalancer) (bool, bool, *armnetwork.LoadBalancer, error) {
		return false, false, lb, nil
	}).AnyTimes()
	mockLBBackendPool.EXPECT().EnsureHostsInPool(gomock.Any(), gomock.Any(), gomock.Any(), gomock.Any(), gomock.Any(), gomock.Any(), gomock.Any(), gomock.Any()).Return(nil).AnyTimes()

	mockPLSRepo := az.plsRepo.(*privatelinkservice.MockRepository)
	mockPLSRepo.EXPECT().Get(gomock.Any(), gomock.Any(), gomock.Any(), gomock.Any()).Return(&armnetwork.PrivateLinkService{ID: to.Ptr(consts.PrivateLinkServiceNotExistID)}, nil)

	// svc1 is using LB without "-internal" suffix
	lb, err := az.reconcileLoadBalancer(context.TODO(), testClusterName, &svc1, clusterResources.nodes, true /* wantLb */)
	if err != nil {
		t.Errorf("Unexpected error reconciling svc1: %q", err)
	}

	// ensure we got a frontend ip configuration for each service
	assert.Equal(t, 2, len(lb.Properties.FrontendIPConfigurations))

	validateLoadBalancer(t, az, lb, svc1)

	// Internal and External service cannot reside on the same LB resource
	validateTestSubnet(t, az, &svc2)

	expectedLBs = make([]*armnetwork.LoadBalancer, 0)
	setMockLBsDualStack(az, &expectedLBs, "service", 1, 2, true)

	// svc2 is using LB with "-internal" suffix
	lb, err = az.reconcileLoadBalancer(context.TODO(), testClusterName, &svc2, clusterResources.nodes, true /* wantLb */)
	if err != nil {
		t.Errorf("Unexpected error reconciling svc2: %q", err)
	}

	// ensure we got a frontend ip configuration for each service
	assert.Equal(t, 2, len(lb.Properties.FrontendIPConfigurations))

	validateLoadBalancer(t, az, lb, svc2)
}

// Test moving a service exposure from one subnet to another.
func TestReconcileLoadBalancerEditServiceSubnet(t *testing.T) {
	ctrl := gomock.NewController(t)
	defer ctrl.Finish()

	az := GetTestCloud(ctrl)
	clusterResources, expectedInterfaces, expectedVirtualMachines := getClusterResources(az, 1, 1)
	setMockEnvDualStack(az, expectedInterfaces, expectedVirtualMachines, 1)

	svc := getInternalTestServiceDualStack("service1", 8081)
	validateTestSubnet(t, az, &svc)

	expectedLBs := make([]*armnetwork.LoadBalancer, 0)
	setMockLBsDualStack(az, &expectedLBs, "service", 1, 1, true)

	mockLBBackendPool := az.LoadBalancerBackendPool.(*MockBackendPool)
	mockLBBackendPool.EXPECT().ReconcileBackendPools(gomock.Any(), gomock.Any(), gomock.Any(), gomock.Any()).DoAndReturn(func(_ context.Context, _ string, _ *v1.Service, lb *armnetwork.LoadBalancer) (bool, bool, *armnetwork.LoadBalancer, error) {
		return false, false, lb, nil
	}).AnyTimes()
	mockLBBackendPool.EXPECT().EnsureHostsInPool(gomock.Any(), gomock.Any(), gomock.Any(), gomock.Any(), gomock.Any(), gomock.Any(), gomock.Any(), gomock.Any()).Return(nil).AnyTimes()

	mockPLSRepo := privatelinkservice.NewMockRepository(ctrl)
	mockPLSRepo.EXPECT().Get(gomock.Any(), gomock.Any(), gomock.Any(), gomock.Any()).Return(&armnetwork.PrivateLinkService{ID: to.Ptr(consts.PrivateLinkServiceNotExistID)}, nil).AnyTimes()
	az.plsRepo = mockPLSRepo

	lb, err := az.reconcileLoadBalancer(context.TODO(), testClusterName, &svc, clusterResources.nodes, true /* wantLb */)
	if err != nil {
		t.Errorf("Unexpected error reconciling initial svc: %q", err)
	}

	validateLoadBalancer(t, az, lb, svc)

	svc.Annotations[consts.ServiceAnnotationLoadBalancerInternalSubnet] = "subnet"
	validateTestSubnet(t, az, &svc)

	expectedLBs = make([]*armnetwork.LoadBalancer, 0)
	setMockLBsDualStack(az, &expectedLBs, "service", 1, 1, true)

	lb, err = az.reconcileLoadBalancer(context.TODO(), testClusterName, &svc, clusterResources.nodes, true /* wantLb */)
	if err != nil {
		t.Errorf("Unexpected error reconciling edits to svc: %q", err)
	}

	// ensure we got a frontend ip configuration for the service
	assert.Equal(t, 2, len(lb.Properties.FrontendIPConfigurations))

	validateLoadBalancer(t, az, lb, svc)
}

func TestReconcileLoadBalancerNodeHealth(t *testing.T) {
	ctrl := gomock.NewController(t)
	defer ctrl.Finish()

	az := GetTestCloud(ctrl)
	clusterResources, expectedInterfaces, expectedVirtualMachines := getClusterResources(az, 1, 1)
	setMockEnvDualStack(az, expectedInterfaces, expectedVirtualMachines, 1)

	svc := getTestServiceDualStack("service1", v1.ProtocolTCP, nil, 80)
	svc.Spec.ExternalTrafficPolicy = v1.ServiceExternalTrafficPolicyTypeLocal
	svc.Spec.HealthCheckNodePort = int32(32456)

	expectedLBs := make([]*armnetwork.LoadBalancer, 0)
	setMockLBsDualStack(az, &expectedLBs, "service", 1, 1, false)

	mockLBBackendPool := az.LoadBalancerBackendPool.(*MockBackendPool)
	mockLBBackendPool.EXPECT().ReconcileBackendPools(gomock.Any(), gomock.Any(), gomock.Any(), gomock.Any()).DoAndReturn(func(_ context.Context, _ string, _ *v1.Service, lb *armnetwork.LoadBalancer) (bool, bool, *armnetwork.LoadBalancer, error) {
		return false, false, lb, nil
	}).AnyTimes()
	mockLBBackendPool.EXPECT().EnsureHostsInPool(gomock.Any(), gomock.Any(), gomock.Any(), gomock.Any(), gomock.Any(), gomock.Any(), gomock.Any(), gomock.Any()).Return(nil).AnyTimes()

	mockPLSRepo := az.plsRepo.(*privatelinkservice.MockRepository)
	mockPLSRepo.EXPECT().Get(gomock.Any(), gomock.Any(), gomock.Any(), gomock.Any()).Return(&armnetwork.PrivateLinkService{ID: to.Ptr(consts.PrivateLinkServiceNotExistID)}, nil).AnyTimes()

	lb, err := az.reconcileLoadBalancer(context.TODO(), testClusterName, &svc, clusterResources.nodes, true /* wantLb */)
	assert.Nil(t, err)

	// ensure we got a frontend ip configuration
	assert.Equal(t, 2, len(lb.Properties.FrontendIPConfigurations))

	validateLoadBalancer(t, az, lb, svc)
}

// Test removing all services results in removing the frontend ip configuration
func TestReconcileLoadBalancerRemoveService(t *testing.T) {
	ctrl := gomock.NewController(t)
	defer ctrl.Finish()

	az := GetTestCloud(ctrl)
	clusterResources, expectedInterfaces, expectedVirtualMachines := getClusterResources(az, 1, 1)
	setMockEnvDualStack(az, expectedInterfaces, expectedVirtualMachines, 1)

	svc := getTestServiceDualStack("service1", v1.ProtocolTCP, nil, 80, 443)

	expectedLBs := make([]*armnetwork.LoadBalancer, 0)
	setMockLBsDualStack(az, &expectedLBs, "service", 1, 1, false)

	mockLBBackendPool := az.LoadBalancerBackendPool.(*MockBackendPool)
	mockLBBackendPool.EXPECT().ReconcileBackendPools(gomock.Any(), gomock.Any(), gomock.Any(), gomock.Any()).DoAndReturn(func(_ context.Context, _ string, _ *v1.Service, lb *armnetwork.LoadBalancer) (bool, bool, *armnetwork.LoadBalancer, error) {
		return false, false, lb, nil
	}).AnyTimes()
	mockLBBackendPool.EXPECT().EnsureHostsInPool(gomock.Any(), gomock.Any(), gomock.Any(), gomock.Any(), gomock.Any(), gomock.Any(), gomock.Any(), gomock.Any()).Return(nil).AnyTimes()
	mockPLSRepo := az.plsRepo.(*privatelinkservice.MockRepository)
	mockPLSRepo.EXPECT().Get(gomock.Any(), gomock.Any(), gomock.Any(), gomock.Any()).Return(&armnetwork.PrivateLinkService{ID: to.Ptr(consts.PrivateLinkServiceNotExistID)}, nil).AnyTimes()

	_, err := az.reconcileLoadBalancer(context.TODO(), testClusterName, &svc, clusterResources.nodes, true /* wantLb */)
	assert.Nil(t, err)

	expectedLBs[0].Properties.FrontendIPConfigurations = []*armnetwork.FrontendIPConfiguration{}
	mockLBsClient := az.NetworkClientFactory.GetLoadBalancerClient().(*mock_loadbalancerclient.MockInterface)
	mockLBsClient.EXPECT().CreateOrUpdate(gomock.Any(), az.ResourceGroup, gomock.Any(), gomock.Any()).Return(nil, nil).AnyTimes()
	mockLBsClient.EXPECT().Get(gomock.Any(), az.ResourceGroup, expectedLBs[0].Name, gomock.Any()).Return(expectedLBs[0], nil).MaxTimes(2)
	mockLBsClient.EXPECT().List(gomock.Any(), az.ResourceGroup).Return(expectedLBs, nil).MaxTimes(3)

	lb, err := az.reconcileLoadBalancer(context.TODO(), testClusterName, &svc, clusterResources.nodes, false /* wantLb */)
	assert.Nil(t, err)

	// ensure we abandoned the frontend ip configuration
	assert.Zero(t, len(lb.Properties.FrontendIPConfigurations))

	validateLoadBalancer(t, az, lb)
}

// Test removing all service ports results in removing the frontend ip configuration
func TestReconcileLoadBalancerRemoveAllPortsRemovesFrontendConfig(t *testing.T) {
	ctrl := gomock.NewController(t)
	defer ctrl.Finish()

	az := GetTestCloud(ctrl)
	clusterResources, expectedInterfaces, expectedVirtualMachines := getClusterResources(az, 1, 1)
	setMockEnvDualStack(az, expectedInterfaces, expectedVirtualMachines, 1)

	svc := getTestServiceDualStack("service1", v1.ProtocolTCP, nil, 80)

	expectedLBs := make([]*armnetwork.LoadBalancer, 0)
	setMockLBsDualStack(az, &expectedLBs, "service", 1, 1, false)

	mockLBBackendPool := az.LoadBalancerBackendPool.(*MockBackendPool)
	mockLBBackendPool.EXPECT().ReconcileBackendPools(gomock.Any(), gomock.Any(), gomock.Any(), gomock.Any()).DoAndReturn(func(_ context.Context, _ string, _ *v1.Service, lb *armnetwork.LoadBalancer) (bool, bool, *armnetwork.LoadBalancer, error) {
		return false, false, lb, nil
	}).AnyTimes()
	mockLBBackendPool.EXPECT().EnsureHostsInPool(gomock.Any(), gomock.Any(), gomock.Any(), gomock.Any(), gomock.Any(), gomock.Any(), gomock.Any(), gomock.Any()).Return(nil).AnyTimes()

	mockPLSRepo := az.plsRepo.(*privatelinkservice.MockRepository)
	mockPLSRepo.EXPECT().Get(gomock.Any(), gomock.Any(), gomock.Any(), gomock.Any()).Return(&armnetwork.PrivateLinkService{ID: to.Ptr(consts.PrivateLinkServiceNotExistID)}, nil).AnyTimes()

	lb, err := az.reconcileLoadBalancer(context.TODO(), testClusterName, &svc, clusterResources.nodes, true /* wantLb */)
	assert.Nil(t, err)
	validateLoadBalancer(t, az, lb, svc)

	svcUpdated := getTestServiceDualStack("service1", v1.ProtocolTCP, nil)

	expectedLBs[0].Properties.FrontendIPConfigurations = []*armnetwork.FrontendIPConfiguration{}
	mockLBsClient := az.NetworkClientFactory.GetLoadBalancerClient().(*mock_loadbalancerclient.MockInterface)
	mockLBsClient.EXPECT().CreateOrUpdate(gomock.Any(), az.ResourceGroup, gomock.Any(), gomock.Any()).Return(nil, nil).AnyTimes()
	mockLBsClient.EXPECT().Get(gomock.Any(), az.ResourceGroup, expectedLBs[0].Name, gomock.Any()).Return(expectedLBs[0], nil).MaxTimes(2)
	mockLBsClient.EXPECT().List(gomock.Any(), az.ResourceGroup).Return(expectedLBs, nil).MaxTimes(3)

	lb, err = az.reconcileLoadBalancer(context.TODO(), testClusterName, &svcUpdated, clusterResources.nodes, false /* wantLb*/)
	assert.Nil(t, err)

	// ensure we abandoned the frontend ip configuration
	assert.Zero(t, len(lb.Properties.FrontendIPConfigurations))

	validateLoadBalancer(t, az, lb, svcUpdated)
}

// Test removal of a port from an existing service.
func TestReconcileLoadBalancerRemovesPort(t *testing.T) {
	ctrl := gomock.NewController(t)
	defer ctrl.Finish()

	az := GetTestCloud(ctrl)
	clusterResources, expectedInterfaces, expectedVirtualMachines := getClusterResources(az, 1, 1)
	setMockEnvDualStack(az, expectedInterfaces, expectedVirtualMachines, 1)

	mockLBBackendPool := az.LoadBalancerBackendPool.(*MockBackendPool)
	mockLBBackendPool.EXPECT().ReconcileBackendPools(gomock.Any(), gomock.Any(), gomock.Any(), gomock.Any()).DoAndReturn(func(_ context.Context, _ string, _ *v1.Service, lb *armnetwork.LoadBalancer) (bool, bool, *armnetwork.LoadBalancer, error) {
		return false, false, lb, nil
	}).AnyTimes()
	mockLBBackendPool.EXPECT().EnsureHostsInPool(gomock.Any(), gomock.Any(), gomock.Any(), gomock.Any(), gomock.Any(), gomock.Any(), gomock.Any(), gomock.Any()).Return(nil).AnyTimes()
	mockPLSRepo := az.plsRepo.(*privatelinkservice.MockRepository)
	mockPLSRepo.EXPECT().Get(gomock.Any(), gomock.Any(), gomock.Any(), gomock.Any()).Return(&armnetwork.PrivateLinkService{ID: to.Ptr(consts.PrivateLinkServiceNotExistID)}, nil).AnyTimes()
	expectedLBs := make([]*armnetwork.LoadBalancer, 0)
	setMockLBsDualStack(az, &expectedLBs, "service", 1, 1, false)
	svc := getTestServiceDualStack("service1", v1.ProtocolTCP, nil, 80, 443)
	_, err := az.reconcileLoadBalancer(context.TODO(), testClusterName, &svc, clusterResources.nodes, true /* wantLb */)
	assert.Nil(t, err)

	expectedLBs = make([]*armnetwork.LoadBalancer, 0)
	setMockLBsDualStack(az, &expectedLBs, "service", 1, 1, false)
	svcUpdated := getTestServiceDualStack("service1", v1.ProtocolTCP, nil, 80)
	lb, err := az.reconcileLoadBalancer(context.TODO(), testClusterName, &svcUpdated, clusterResources.nodes, true /* wantLb */)
	assert.Nil(t, err)

	validateLoadBalancer(t, az, lb, svcUpdated)
}

// Test reconciliation of multiple services on same port
func TestReconcileLoadBalancerMultipleServices(t *testing.T) {
	ctrl := gomock.NewController(t)
	defer ctrl.Finish()

	az := GetTestCloud(ctrl)
	clusterResources, expectedInterfaces, expectedVirtualMachines := getClusterResources(az, 1, 1)
	setMockEnvDualStack(az, expectedInterfaces, expectedVirtualMachines, 2)

	svc1 := getTestServiceDualStack("service1", v1.ProtocolTCP, nil, 80, 443)
	svc2 := getTestServiceDualStack("service2", v1.ProtocolTCP, nil, 81)

	expectedLBs := make([]*armnetwork.LoadBalancer, 0)
	setMockLBsDualStack(az, &expectedLBs, "service", 1, 1, false)

	mockLBBackendPool := az.LoadBalancerBackendPool.(*MockBackendPool)
	mockLBBackendPool.EXPECT().ReconcileBackendPools(gomock.Any(), gomock.Any(), gomock.Any(), gomock.Any()).DoAndReturn(func(_ context.Context, _ string, _ *v1.Service, lb *armnetwork.LoadBalancer) (bool, bool, *armnetwork.LoadBalancer, error) {
		return false, false, lb, nil
	}).AnyTimes()
	mockLBBackendPool.EXPECT().EnsureHostsInPool(gomock.Any(), gomock.Any(), gomock.Any(), gomock.Any(), gomock.Any(), gomock.Any(), gomock.Any(), gomock.Any()).Return(nil).AnyTimes()

	mockPLSRepo := az.plsRepo.(*privatelinkservice.MockRepository)
	mockPLSRepo.EXPECT().Get(gomock.Any(), gomock.Any(), gomock.Any(), gomock.Any()).Return(&armnetwork.PrivateLinkService{ID: to.Ptr(consts.PrivateLinkServiceNotExistID)}, nil).AnyTimes()

	_, err := az.reconcileLoadBalancer(context.TODO(), testClusterName, &svc1, clusterResources.nodes, true /* wantLb */)
	assert.Nil(t, err)

	setMockLBsDualStack(az, &expectedLBs, "service", 1, 2, false)

	updatedLoadBalancer, err := az.reconcileLoadBalancer(context.TODO(), testClusterName, &svc2, clusterResources.nodes, true /* wantLb */)
	assert.Nil(t, err)

	validateLoadBalancer(t, az, updatedLoadBalancer, svc1, svc2)
}

func findLBRuleForPort(lbRules []*armnetwork.LoadBalancingRule, port int32) (*armnetwork.LoadBalancingRule, error) {
	for _, lbRule := range lbRules {
		if *lbRule.Properties.FrontendPort == port {
			return lbRule, nil
		}
	}
	return &armnetwork.LoadBalancingRule{}, fmt.Errorf("expected LB rule with port %d but none found", port)
}

func TestServiceDefaultsToNoSessionPersistence(t *testing.T) {
	ctrl := gomock.NewController(t)
	defer ctrl.Finish()

	az := GetTestCloud(ctrl)
	svc := getTestService("service-sa-omitted1", v1.ProtocolTCP, nil, false, 8081)
	clusterResources, expectedInterfaces, expectedVirtualMachines := getClusterResources(az, 1, 1)
	setMockEnv(az, expectedInterfaces, expectedVirtualMachines, 1)

	expectedLBs := make([]*armnetwork.LoadBalancer, 0)
	setMockLBs(az, &expectedLBs, "service-sa-omitted", 1, 1, false)

	expectedPIP := &armnetwork.PublicIPAddress{
		Name:     ptr.To("testCluster-aservicesaomitted1"),
		Location: &az.Location,
		Properties: &armnetwork.PublicIPAddressPropertiesFormat{
			PublicIPAllocationMethod: to.Ptr(armnetwork.IPAllocationMethodStatic),
			PublicIPAddressVersion:   to.Ptr(armnetwork.IPVersionIPv4),
		},
		Tags: map[string]*string{
			consts.ServiceTagKey:  ptr.To("aservicesaomitted1"),
			consts.ClusterNameKey: ptr.To(testClusterName),
		},
		SKU: &armnetwork.PublicIPAddressSKU{
			Name: to.Ptr(armnetwork.PublicIPAddressSKUNameStandard),
		},
		ID: ptr.To("testCluster-aservicesaomitted1"),
	}

	mockPIPsClient := az.NetworkClientFactory.GetPublicIPAddressClient().(*mock_publicipaddressclient.MockInterface)
	mockPIPsClient.EXPECT().CreateOrUpdate(gomock.Any(), gomock.Any(), gomock.Any(), gomock.Any()).Return(nil, nil).AnyTimes()
	mockPIPsClient.EXPECT().Get(gomock.Any(), az.ResourceGroup, *expectedPIP.Name, nil).Return(expectedPIP, nil).AnyTimes()

	mockPlsClient := az.plsRepo.(*privatelinkservice.MockRepository)
	mockPlsClient.EXPECT().Get(gomock.Any(), gomock.Any(), gomock.Any(), gomock.Any()).Return(&armnetwork.PrivateLinkService{ID: to.Ptr(consts.PrivateLinkServiceNotExistID)}, nil).AnyTimes()

	mockLBBackendPool := az.LoadBalancerBackendPool.(*MockBackendPool)
	mockLBBackendPool.EXPECT().ReconcileBackendPools(gomock.Any(), gomock.Any(), gomock.Any(), gomock.Any()).DoAndReturn(func(_ context.Context, _ string, _ *v1.Service, lb *armnetwork.LoadBalancer) (bool, bool, *armnetwork.LoadBalancer, error) {
		return false, false, lb, nil
	}).AnyTimes()
	mockLBBackendPool.EXPECT().EnsureHostsInPool(gomock.Any(), gomock.Any(), gomock.Any(), gomock.Any(), gomock.Any(), gomock.Any(), gomock.Any(), gomock.Any()).Return(nil).AnyTimes()

	lb, err := az.reconcileLoadBalancer(context.TODO(), testClusterName, &svc, clusterResources.nodes, true /* wantLb */)
	if err != nil {
		t.Errorf("Unexpected error reconciling svc1: %q", err)
	}
	validateLoadBalancer(t, az, lb, svc)
	lbRule, err := findLBRuleForPort(lb.Properties.LoadBalancingRules, 8081)
	if err != nil {
		t.Error(err)
	}

	if *lbRule.Properties.LoadDistribution != armnetwork.LoadDistributionDefault {
		t.Errorf("Expected LB rule to have default load distribution but was %s", *lbRule.Properties.LoadDistribution)
	}
}

func TestServiceRespectsNoSessionAffinity(t *testing.T) {
	ctrl := gomock.NewController(t)
	defer ctrl.Finish()

	az := GetTestCloud(ctrl)
	svc := getTestService("service-sa-none", v1.ProtocolTCP, nil, false, 8081)
	svc.Spec.SessionAffinity = v1.ServiceAffinityNone
	clusterResources, expectedInterfaces, expectedVirtualMachines := getClusterResources(az, 1, 1)
	setMockEnv(az, expectedInterfaces, expectedVirtualMachines, 1)

	expectedLBs := make([]*armnetwork.LoadBalancer, 0)
	setMockLBs(az, &expectedLBs, "service-sa-none", 1, 1, false)

	expectedPIP := &armnetwork.PublicIPAddress{
		Name:     ptr.To("testCluster-aservicesanone"),
		Location: &az.Location,
		Properties: &armnetwork.PublicIPAddressPropertiesFormat{
			PublicIPAllocationMethod: to.Ptr(armnetwork.IPAllocationMethodStatic),
			PublicIPAddressVersion:   to.Ptr(armnetwork.IPVersionIPv4),
		},
		Tags: map[string]*string{
			consts.ServiceTagKey:  ptr.To("aservicesanone"),
			consts.ClusterNameKey: ptr.To(testClusterName),
		},
		SKU: &armnetwork.PublicIPAddressSKU{
			Name: to.Ptr(armnetwork.PublicIPAddressSKUNameStandard),
		},
		ID: ptr.To("testCluster-aservicesanone"),
	}

	mockPIPsClient := az.NetworkClientFactory.GetPublicIPAddressClient().(*mock_publicipaddressclient.MockInterface)
	mockPIPsClient.EXPECT().CreateOrUpdate(gomock.Any(), gomock.Any(), gomock.Any(), gomock.Any()).Return(nil, nil).AnyTimes()
	mockPIPsClient.EXPECT().List(gomock.Any(), az.ResourceGroup).Return([]*armnetwork.PublicIPAddress{expectedPIP}, nil).AnyTimes()
	mockPIPsClient.EXPECT().Get(gomock.Any(), az.ResourceGroup, "testCluster-aservicesanone", gomock.Any()).Return(expectedPIP, nil).AnyTimes()

	mockPLSRepo := privatelinkservice.NewMockRepository(ctrl)
	mockPLSRepo.EXPECT().Get(gomock.Any(), gomock.Any(), gomock.Any(), gomock.Any()).Return(&armnetwork.PrivateLinkService{ID: to.Ptr(consts.PrivateLinkServiceNotExistID)}, nil).AnyTimes()
	az.plsRepo = mockPLSRepo

	mockLBBackendPool := az.LoadBalancerBackendPool.(*MockBackendPool)
	mockLBBackendPool.EXPECT().ReconcileBackendPools(gomock.Any(), gomock.Any(), gomock.Any(), gomock.Any()).DoAndReturn(func(_ context.Context, _ string, _ *v1.Service, lb *armnetwork.LoadBalancer) (bool, bool, *armnetwork.LoadBalancer, error) {
		return false, false, lb, nil
	}).AnyTimes()
	mockLBBackendPool.EXPECT().EnsureHostsInPool(gomock.Any(), gomock.Any(), gomock.Any(), gomock.Any(), gomock.Any(), gomock.Any(), gomock.Any(), gomock.Any()).Return(nil).AnyTimes()

	lb, err := az.reconcileLoadBalancer(context.TODO(), testClusterName, &svc, clusterResources.nodes, true /* wantLb */)
	if err != nil {
		t.Errorf("Unexpected error reconciling svc1: %q", err)
	}

	validateLoadBalancer(t, az, lb, svc)

	lbRule, err := findLBRuleForPort(lb.Properties.LoadBalancingRules, 8081)
	if err != nil {
		t.Error(err)
	}

	if *lbRule.Properties.LoadDistribution != armnetwork.LoadDistributionDefault {
		t.Errorf("Expected LB rule to have default load distribution but was %s", *lbRule.Properties.LoadDistribution)
	}
}

func TestServiceRespectsClientIPSessionAffinity(t *testing.T) {
	ctrl := gomock.NewController(t)
	defer ctrl.Finish()

	az := GetTestCloud(ctrl)
	svc := getTestService("service-sa-clientip", v1.ProtocolTCP, nil, false, 8081)
	svc.Spec.SessionAffinity = v1.ServiceAffinityClientIP
	clusterResources, expectedInterfaces, expectedVirtualMachines := getClusterResources(az, 1, 1)
	setMockEnv(az, expectedInterfaces, expectedVirtualMachines, 1)

	expectedLBs := make([]*armnetwork.LoadBalancer, 0)
	setMockLBs(az, &expectedLBs, "service-sa-clientip", 1, 1, false)

	expectedPIP := &armnetwork.PublicIPAddress{
		Name:     ptr.To("testCluster-aservicesaclientip"),
		Location: &az.Location,
		Properties: &armnetwork.PublicIPAddressPropertiesFormat{
			PublicIPAllocationMethod: to.Ptr(armnetwork.IPAllocationMethodStatic),
			PublicIPAddressVersion:   to.Ptr(armnetwork.IPVersionIPv4),
		},
		Tags: map[string]*string{
			consts.ServiceTagKey:  ptr.To("aservicesaclientip"),
			consts.ClusterNameKey: ptr.To(testClusterName),
		},
		SKU: &armnetwork.PublicIPAddressSKU{
			Name: to.Ptr(armnetwork.PublicIPAddressSKUNameStandard),
		},
		ID: ptr.To("testCluster-aservicesaclientip"),
	}

	mockPIPsClient := az.NetworkClientFactory.GetPublicIPAddressClient().(*mock_publicipaddressclient.MockInterface)
	mockPIPsClient.EXPECT().CreateOrUpdate(gomock.Any(), gomock.Any(), gomock.Any(), gomock.Any()).Return(nil, nil).AnyTimes()
	mockPIPsClient.EXPECT().Get(gomock.Any(), az.ResourceGroup, "testCluster-aservicesaclientip", gomock.Any()).Return(expectedPIP, nil).AnyTimes()
	mockPIPsClient.EXPECT().List(gomock.Any(), az.ResourceGroup).Return([]*armnetwork.PublicIPAddress{expectedPIP}, nil).AnyTimes()

	mockPLSRepo := az.plsRepo.(*privatelinkservice.MockRepository)
	mockPLSRepo.EXPECT().Get(gomock.Any(), gomock.Any(), gomock.Any(), gomock.Any()).Return(&armnetwork.PrivateLinkService{ID: to.Ptr(consts.PrivateLinkServiceNotExistID)}, nil).AnyTimes()

	mockLBBackendPool := az.LoadBalancerBackendPool.(*MockBackendPool)
	mockLBBackendPool.EXPECT().ReconcileBackendPools(gomock.Any(), gomock.Any(), gomock.Any(), gomock.Any()).DoAndReturn(func(_ context.Context, _ string, _ *v1.Service, lb *armnetwork.LoadBalancer) (bool, bool, *armnetwork.LoadBalancer, error) {
		return false, false, lb, nil
	}).AnyTimes()
	mockLBBackendPool.EXPECT().EnsureHostsInPool(gomock.Any(), gomock.Any(), gomock.Any(), gomock.Any(), gomock.Any(), gomock.Any(), gomock.Any(), gomock.Any()).Return(nil).AnyTimes()

	lb, err := az.reconcileLoadBalancer(context.TODO(), testClusterName, &svc, clusterResources.nodes, true /* wantLb */)
	if err != nil {
		t.Errorf("Unexpected error reconciling svc1: %q", err)
	}

	validateLoadBalancer(t, az, lb, svc)

	lbRule, err := findLBRuleForPort(lb.Properties.LoadBalancingRules, 8081)
	if err != nil {
		t.Error(err)
	}

	if *lbRule.Properties.LoadDistribution != armnetwork.LoadDistributionSourceIP {
		t.Errorf("Expected LB rule to have SourceIP load distribution but was %s", *lbRule.Properties.LoadDistribution)
	}
}

func TestReconcilePublicIPsWithNewService(t *testing.T) {
	ctrl := gomock.NewController(t)
	defer ctrl.Finish()

	az := GetTestCloud(ctrl)
	svc := getTestServiceDualStack("servicea", v1.ProtocolTCP, nil, 80, 443)
	v4Enabled, v6Enabled := getIPFamiliesEnabled(&svc)

	setMockPublicIPs(az, 1, v4Enabled, v6Enabled)

	pips, err := az.reconcilePublicIPs(context.TODO(), testClusterName, &svc, "", true /* wantLb*/)
	assert.Nil(t, err)
	validatePublicIPs(t, pips, &svc, true)

	pips2, err := az.reconcilePublicIPs(context.TODO(), testClusterName, &svc, "", true /* wantLb */)
	assert.Nil(t, err)
	validatePublicIPs(t, pips2, &svc, true)

	pipsNames1, pipsNames2 := []string{}, []string{}
	pipsAddrs1, pipsAddrs2 := []string{}, []string{}
	for _, pip := range pips {
		pipsNames1 = append(pipsNames1, ptr.Deref(pip.Name, ""))
		pipsAddrs1 = append(pipsAddrs1, ptr.Deref(pip.Properties.IPAddress, ""))
	}
	for _, pip := range pips2 {
		pipsNames2 = append(pipsNames2, ptr.Deref(pip.Name, ""))
		pipsAddrs2 = append(pipsAddrs2, ptr.Deref(pip.Properties.IPAddress, ""))
	}
	assert.Truef(t, compareStrings(pipsNames1, pipsNames2) && compareStrings(pipsAddrs1, pipsAddrs2),
		"We should get the exact same public ip resource after a second reconcile")
}

func TestReconcilePublicIPsRemoveService(t *testing.T) {
	ctrl := gomock.NewController(t)
	defer ctrl.Finish()

	az := GetTestCloud(ctrl)
	svc := getTestServiceDualStack("servicea", v1.ProtocolTCP, nil, 80, 443)
	v4Enabled, v6Enabled := getIPFamiliesEnabled(&svc)

	setMockPublicIPs(az, 1, v4Enabled, v6Enabled)

	pips, err := az.reconcilePublicIPs(context.TODO(), testClusterName, &svc, "", true /* wantLb*/)
	assert.Nil(t, err)

	validatePublicIPs(t, pips, &svc, true)

	// Remove the service
	pips, err = az.reconcilePublicIPs(context.TODO(), testClusterName, &svc, "", false /* wantLb */)
	assert.Nil(t, err)
	validatePublicIPs(t, pips, &svc, false)
}

func TestReconcilePublicIPsWithInternalService(t *testing.T) {
	ctrl := gomock.NewController(t)
	defer ctrl.Finish()

	az := GetTestCloud(ctrl)
	svc := getInternalTestServiceDualStack("servicea", 80, 443)
	v4Enabled, v6Enabled := getIPFamiliesEnabled(&svc)

	setMockPublicIPs(az, 1, v4Enabled, v6Enabled)

	pips, err := az.reconcilePublicIPs(context.TODO(), testClusterName, &svc, "", true /* wantLb*/)
	assert.Nil(t, err)

	validatePublicIPs(t, pips, &svc, true)
}

func TestReconcilePublicIPsWithExternalAndInternalSwitch(t *testing.T) {
	ctrl := gomock.NewController(t)
	defer ctrl.Finish()

	az := GetTestCloud(ctrl)
	svc := getInternalTestServiceDualStack("servicea", 80, 443)
	v4Enabled, v6Enabled := getIPFamiliesEnabled(&svc)

	setMockPublicIPs(az, 1, v4Enabled, v6Enabled)

	pips, err := az.reconcilePublicIPs(context.TODO(), testClusterName, &svc, "", true /* wantLb*/)
	assert.Nil(t, err)
	validatePublicIPs(t, pips, &svc, true)

	// Update to external service
	svcUpdated := getTestService("servicea", v1.ProtocolTCP, nil, false, 80)
	pips, err = az.reconcilePublicIPs(context.TODO(), testClusterName, &svcUpdated, "", true /* wantLb*/)
	assert.Nil(t, err)
	validatePublicIPs(t, pips, &svcUpdated, true)

	// Update to internal service again
	pips, err = az.reconcilePublicIPs(context.TODO(), testClusterName, &svc, "", true /* wantLb*/)
	assert.Nil(t, err)
	validatePublicIPs(t, pips, &svc, true)
}

const networkInterfacesIDTemplate = "/subscriptions/%s/resourceGroups/%s/providers/Microsoft.Network/networkInterfaces/%s"
const primaryIPConfigIDTemplate = "%s/ipConfigurations/ipconfig"

// returns the full identifier of Network Interface.
func getNetworkInterfaceID(subscriptionID string, resourceGroupName, nicName string) string {
	return fmt.Sprintf(
		networkInterfacesIDTemplate,
		subscriptionID,
		resourceGroupName,
		nicName)
}

// returns the full identifier of a private ipconfig of the nic
func getPrimaryIPConfigID(nicID string) string {
	return fmt.Sprintf(
		primaryIPConfigIDTemplate,
		nicID)
}

const TestResourceNameFormat = "%s-%d"
const TestVMResourceBaseName = "vm"
const TestASResourceBaseName = "as"

func getTestResourceName(resourceBaseName string, index int) string {
	return fmt.Sprintf(TestResourceNameFormat, resourceBaseName, index)
}

func getVMName(vmIndex int) string {
	return getTestResourceName(TestVMResourceBaseName, vmIndex)
}

func getAvailabilitySetName(az *Cloud, vmIndex int, numAS int) string {
	asIndex := vmIndex % numAS
	if asIndex == 0 {
		return az.Config.PrimaryAvailabilitySetName
	}

	return getTestResourceName(TestASResourceBaseName, asIndex)
}

// test supporting on 1 nic per vm
// we really dont care about the name of the nic
// just using the vm name for testing purposes
func getNICName(vmIndex int) string {
	return getVMName(vmIndex)
}

type ClusterResources struct {
	nodes                []*v1.Node
	availabilitySetNames []string
}

func getClusterResources(az *Cloud, vmCount int, availabilitySetCount int) (clusterResources *ClusterResources, expectedInterfaces []*armnetwork.Interface, expectedVirtualMachines []*armcompute.VirtualMachine) {
	if vmCount < availabilitySetCount {
		return nil, expectedInterfaces, expectedVirtualMachines
	}
	clusterResources = &ClusterResources{}
	clusterResources.nodes = []*v1.Node{}
	clusterResources.availabilitySetNames = []string{}
	for vmIndex := 0; vmIndex < vmCount; vmIndex++ {
		vmName := getVMName(vmIndex)
		asName := getAvailabilitySetName(az, vmIndex, availabilitySetCount)
		clusterResources.availabilitySetNames = append(clusterResources.availabilitySetNames, asName)

		nicName := getNICName(vmIndex)
		nicID := getNetworkInterfaceID(az.Config.SubscriptionID, az.Config.ResourceGroup, nicName)
		primaryIPConfigID := getPrimaryIPConfigID(nicID)
		isPrimary := true
		newNIC := &armnetwork.Interface{
			ID:   &nicID,
			Name: &nicName,
			Properties: &armnetwork.InterfacePropertiesFormat{
				IPConfigurations: []*armnetwork.InterfaceIPConfiguration{
					{
						ID: &primaryIPConfigID,
						Properties: &armnetwork.InterfaceIPConfigurationPropertiesFormat{
							PrivateIPAddress: &nicName,
							Primary:          &isPrimary,
						},
					},
				},
			},
		}
		expectedInterfaces = append(expectedInterfaces, newNIC)

		// create vm
		asID := az.getAvailabilitySetID(az.Config.ResourceGroup, asName)
		newVM := &armcompute.VirtualMachine{
			Name:     &vmName,
			Location: &az.Config.Location,
			Properties: &armcompute.VirtualMachineProperties{
				AvailabilitySet: &armcompute.SubResource{
					ID: &asID,
				},
				NetworkProfile: &armcompute.NetworkProfile{
					NetworkInterfaces: []*armcompute.NetworkInterfaceReference{
						{
							ID: &nicID,
						},
					},
				},
			},
		}
		expectedVirtualMachines = append(expectedVirtualMachines, newVM)

		// add to kubernetes
		newNode := &v1.Node{
			ObjectMeta: metav1.ObjectMeta{
				Name: vmName,
				Labels: map[string]string{
					v1.LabelHostname: vmName,
				},
			},
		}
		clusterResources.nodes = append(clusterResources.nodes, newNode)
	}

	return clusterResources, expectedInterfaces, expectedVirtualMachines
}

func getBackendPort(port int32) int32 {
	return port + 10000
}

// TODO: This function should be merged into getTestService()
func getTestServiceDualStack(identifier string, proto v1.Protocol, annotations map[string]string, requestedPorts ...int32) v1.Service {
	svc := getTestServiceCommon(identifier, proto, annotations, requestedPorts...)
	svc.Spec.ClusterIPs = []string{"10.0.0.2", "fd00::1907"}
	svc.Spec.IPFamilies = []v1.IPFamily{v1.IPv4Protocol, v1.IPv6Protocol}

	return svc
}

func getTestService(identifier string, proto v1.Protocol, annotations map[string]string, isIPv6 bool, requestedPorts ...int32) v1.Service {
	svc := getTestServiceCommon(identifier, proto, annotations, requestedPorts...)
	svc.Spec.ClusterIP = "10.0.0.2"
	svc.Spec.IPFamilies = []v1.IPFamily{v1.IPv4Protocol}
	if isIPv6 {
		svc.Spec.ClusterIP = "fd00::1907"
		svc.Spec.IPFamilies = []v1.IPFamily{v1.IPv6Protocol}
	}

	return svc
}

func getTestServiceCommon(identifier string, proto v1.Protocol, annotations map[string]string, requestedPorts ...int32) v1.Service {
	ports := []v1.ServicePort{}
	for _, port := range requestedPorts {
		ports = append(ports, v1.ServicePort{
			Name:     fmt.Sprintf("port-tcp-%d", port),
			Protocol: proto,
			Port:     port,
			NodePort: getBackendPort(port),
		})
	}

	svc := v1.Service{
		Spec: v1.ServiceSpec{
			Type:  v1.ServiceTypeLoadBalancer,
			Ports: ports,
		},
	}
	svc.Name = identifier
	svc.Namespace = "default"
	svc.UID = types.UID(identifier)
	if annotations == nil {
		svc.Annotations = make(map[string]string)
	} else {
		svc.Annotations = annotations
	}

	return svc
}

func getInternalTestService(identifier string, requestedPorts ...int32) v1.Service {
	return getTestServiceWithAnnotation(identifier, map[string]string{consts.ServiceAnnotationLoadBalancerInternal: consts.TrueAnnotationValue}, false, requestedPorts...)
}

// getInternalTestServiceDualStack() should be merged into getInternalTestService()
func getInternalTestServiceDualStack(identifier string, requestedPorts ...int32) v1.Service {
	return getTestServiceWithAnnotation(identifier, map[string]string{consts.ServiceAnnotationLoadBalancerInternal: consts.TrueAnnotationValue}, true, requestedPorts...)
}

func getTestServiceWithAnnotation(identifier string, annotations map[string]string, isDualStack bool, requestedPorts ...int32) v1.Service {
	var svc v1.Service
	if isDualStack {
		svc = getTestServiceDualStack(identifier, v1.ProtocolTCP, nil, requestedPorts...)
	} else {
		svc = getTestService(identifier, v1.ProtocolTCP, nil, false, requestedPorts...)
	}
	for k, v := range annotations {
		svc.Annotations[k] = v
	}
	return svc
}

func getResourceGroupTestService(identifier, resourceGroup, loadBalancerIP string, requestedPorts ...int32) v1.Service {
	svc := getTestService(identifier, v1.ProtocolTCP, nil, false, requestedPorts...)
	setServiceLoadBalancerIP(&svc, loadBalancerIP)
	svc.Annotations[consts.ServiceAnnotationLoadBalancerResourceGroup] = resourceGroup
	return svc
}

func getServiceSourceRanges(service *v1.Service) []string {
	if len(service.Spec.LoadBalancerSourceRanges) == 0 {
		if !requiresInternalLoadBalancer(service) {
			return []string{"Internet"}
		}
	}

	return service.Spec.LoadBalancerSourceRanges
}

func getTestSecurityGroupCommon(az *Cloud, v4Enabled, v6Enabled bool, services ...v1.Service) *armnetwork.SecurityGroup {
	rules := []*armnetwork.SecurityRule{}
	for i, service := range services {
		for _, port := range service.Spec.Ports {
			getRule := func(svc *v1.Service, port v1.ServicePort, src string, isIPv6 bool) *armnetwork.SecurityRule {
				ruleName := az.getSecurityRuleName(svc, port, src, isIPv6)
				return &armnetwork.SecurityRule{
					Name: ptr.To(ruleName),
					Properties: &armnetwork.SecurityRulePropertiesFormat{
						SourceAddressPrefix:  ptr.To(src),
						DestinationPortRange: ptr.To(fmt.Sprintf("%d", port.Port)),
					},
				}
			}

			sources := getServiceSourceRanges(&services[i])
			for _, src := range sources {
				if v4Enabled {
					rule := getRule(&services[i], port, src, false)
					rules = append(rules, rule)
				}
				if v6Enabled {
					rule := getRule(&services[i], port, src, true)
					rules = append(rules, rule)
				}
			}
		}
	}

	sg := armnetwork.SecurityGroup{
		Name: &az.SecurityGroupName,
		Etag: ptr.To("0000000-0000-0000-0000-000000000000"),
		Properties: &armnetwork.SecurityGroupPropertiesFormat{
			SecurityRules: rules,
		},
	}

	return &sg
}

func getTestSecurityGroupDualStack(az *Cloud, services ...v1.Service) *armnetwork.SecurityGroup {
	return getTestSecurityGroupCommon(az, true, true, services...)
}

func getTestSecurityGroup(az *Cloud, services ...v1.Service) *armnetwork.SecurityGroup {
	return getTestSecurityGroupCommon(az, true, false, services...)
}

func validateLoadBalancer(t *testing.T, az *Cloud, loadBalancer *armnetwork.LoadBalancer, services ...v1.Service) {
	expectedRuleCount := 0
	expectedFrontendIPCount := 0
	expectedProbeCount := 0
	expectedFrontendIPs := []ExpectedFrontendIPInfo{}
	svcIPFamilyCount := 1
	if len(services) > 0 {
		svcIPFamilyCount = len(services[0].Spec.IPFamilies)
	}
	for i, svc := range services {
		isInternal := requiresInternalLoadBalancer(&services[i])
		if len(svc.Spec.Ports) > 0 {
			expectedFrontendIPCount += svcIPFamilyCount
			expectedSubnetName := ""
			if isInternal {
				expectedSubnetName = svc.Annotations[consts.ServiceAnnotationLoadBalancerInternalSubnet]
				if expectedSubnetName == "" {
					expectedSubnetName = az.SubnetName
				}
			}
			expectedFrontendIP := ExpectedFrontendIPInfo{
				Name:   az.getDefaultFrontendIPConfigName(&services[i]),
				Subnet: ptr.To(expectedSubnetName),
			}
			expectedFrontendIPs = append(expectedFrontendIPs, expectedFrontendIP)
			if svcIPFamilyCount == 2 {
				expectedFrontendIP := ExpectedFrontendIPInfo{
					Name:   az.getDefaultFrontendIPConfigName(&services[i]) + "-" + consts.IPVersionIPv6String,
					Subnet: ptr.To(expectedSubnetName),
				}
				expectedFrontendIPs = append(expectedFrontendIPs, expectedFrontendIP)
			}
		}
		for _, wantedRule := range svc.Spec.Ports {
			expectedRuleCount += svcIPFamilyCount
			wantedRuleNameMap := map[bool]string{}
			for _, ipFamily := range services[i].Spec.IPFamilies {
				isIPv6 := ipFamily == v1.IPv6Protocol
				wantedRuleName := az.getLoadBalancerRuleName(&services[i], wantedRule.Protocol, wantedRule.Port, isIPv6)
				wantedRuleNameMap[isIPv6] = wantedRuleName
				foundRule := false
				for _, actualRule := range loadBalancer.Properties.LoadBalancingRules {
					if actualRule != nil && actualRule.Name != nil &&
						strings.EqualFold(*actualRule.Name, wantedRuleName) &&
						actualRule.Properties != nil && actualRule.Properties.FrontendPort != nil &&
						*actualRule.Properties.FrontendPort == wantedRule.Port {
						if isInternal {
							if (!isIPv6 && *actualRule.Properties.BackendPort == wantedRule.Port) ||
								(isIPv6 && *actualRule.Properties.BackendPort == wantedRule.NodePort) {
								foundRule = true
								break
							}
						} else if *actualRule.Properties.BackendPort == wantedRule.Port {
							foundRule = true
							break
						}
					}
				}
				if !foundRule {
					t.Errorf("Expected load balancer rule but didn't find it: %q", wantedRuleName)
				}
			}

			// if UDP rule, there is no probe
			if wantedRule.Protocol == v1.ProtocolUDP {
				continue
			}

			expectedProbeCount += svcIPFamilyCount
			for _, ipFamily := range services[i].Spec.IPFamilies {
				isIPv6 := ipFamily == v1.IPv6Protocol
				foundProbe := false
				if servicehelpers.NeedsHealthCheck(&services[i]) {
					path, port := servicehelpers.GetServiceHealthCheckPathPort(&services[i])
					wantedRuleName := az.getLoadBalancerRuleName(&services[i], v1.ProtocolTCP, port, isIPv6)
					for _, actualProbe := range loadBalancer.Properties.Probes {
						if strings.EqualFold(*actualProbe.Name, wantedRuleName) &&
							*actualProbe.Properties.Port == port &&
							*actualProbe.Properties.RequestPath == path &&
							*actualProbe.Properties.Protocol == armnetwork.ProbeProtocolHTTP {
							foundProbe = true
							break
						}
					}
				} else {
					for _, actualProbe := range loadBalancer.Properties.Probes {
						if strings.EqualFold(*actualProbe.Name, wantedRuleNameMap[isIPv6]) &&
							*actualProbe.Properties.Port == wantedRule.NodePort {
							foundProbe = true
							break
						}
					}
				}
				if !foundProbe {
					for _, actualProbe := range loadBalancer.Properties.Probes {
						t.Logf("Probe: %s %d", *actualProbe.Name, *actualProbe.Properties.Port)
					}
					t.Errorf("Expected loadbalancer probe but didn't find it: %q", wantedRuleNameMap[isIPv6])
				}
			}
		}
	}

	frontendIPCount := len(loadBalancer.Properties.FrontendIPConfigurations)
	if frontendIPCount != expectedFrontendIPCount {
		t.Errorf("Expected the loadbalancer to have %d frontend IPs. Found %d.\n%v", expectedFrontendIPCount, frontendIPCount, loadBalancer.Properties.FrontendIPConfigurations)
	}

	frontendIPs := loadBalancer.Properties.FrontendIPConfigurations
	for _, expectedFrontendIP := range expectedFrontendIPs {
		if !expectedFrontendIP.existsIn(frontendIPs) {
			t.Errorf("Expected the loadbalancer to have frontend IP %s/%s. Found %s", expectedFrontendIP.Name, ptr.Deref(expectedFrontendIP.Subnet, ""), describeFIPs(frontendIPs))
		}
	}

	lenRules := len(loadBalancer.Properties.LoadBalancingRules)
	if lenRules != expectedRuleCount {
		t.Errorf("Expected the loadbalancer to have %d rules. Found %d.\n%v", expectedRuleCount, lenRules, loadBalancer.Properties.LoadBalancingRules)
	}

	lenProbes := len(loadBalancer.Properties.Probes)
	if lenProbes != expectedProbeCount {
		t.Errorf("Expected the loadbalancer to have %d probes. Found %d.", expectedRuleCount, lenProbes)
	}
}

type ExpectedFrontendIPInfo struct {
	Name   string
	Subnet *string
}

func (expected ExpectedFrontendIPInfo) matches(frontendIP *armnetwork.FrontendIPConfiguration) bool {
	return strings.EqualFold(expected.Name, ptr.Deref(frontendIP.Name, "")) && strings.EqualFold(ptr.Deref(expected.Subnet, ""), ptr.Deref(subnetName(frontendIP), ""))
}

func (expected ExpectedFrontendIPInfo) existsIn(frontendIPs []*armnetwork.FrontendIPConfiguration) bool {
	for _, fip := range frontendIPs {
		if expected.matches(fip) {
			return true
		}
	}
	return false
}

func subnetName(frontendIP *armnetwork.FrontendIPConfiguration) *string {
	if frontendIP.Properties.Subnet != nil {
		return frontendIP.Properties.Subnet.Name
	}
	return nil
}

func describeFIPs(frontendIPs []*armnetwork.FrontendIPConfiguration) string {
	description := ""
	for _, actualFIP := range frontendIPs {
		actualSubnetName := ""
		if actualFIP.Properties.Subnet != nil {
			actualSubnetName = ptr.Deref(actualFIP.Properties.Subnet.Name, "")
		}
		actualFIPText := fmt.Sprintf("%s/%s ", ptr.Deref(actualFIP.Name, ""), actualSubnetName)
		description = description + actualFIPText
	}
	return description
}

func validatePublicIPs(t *testing.T, pips []*armnetwork.PublicIPAddress, service *v1.Service, wantLb bool) {
	for _, pip := range pips {
		validatePublicIP(t, pip, service, wantLb)
	}
}

func validatePublicIP(t *testing.T, publicIP *armnetwork.PublicIPAddress, service *v1.Service, wantLb bool) {
	isInternal := requiresInternalLoadBalancer(service)
	if isInternal || !wantLb {
		if publicIP != nil {
			t.Errorf("Expected publicIP resource to be nil, when it is an internal service or doesn't want LB")
		}
		return
	}

	// For external service
	if publicIP == nil {
		t.Fatal("Expected publicIP resource exists, when it is not an internal service")
	}

	if _, ok := publicIP.Tags[consts.ServiceTagKey]; !ok {
		t.Fatalf("Expected publicIP resource does not have tags[%s]", consts.ServiceTagKey)
	}

	serviceName := getServiceName(service)
	assert.Equalf(t, serviceName, ptr.Deref(publicIP.Tags[consts.ServiceTagKey], ""),
		"Expected publicIP resource has matching tags[%s]", consts.ServiceTagKey)
	assert.NotNilf(t, publicIP.Tags[consts.ClusterNameKey], "Expected publicIP resource does not have tags[%s]", consts.ClusterNameKey)
	assert.Equalf(t, testClusterName, ptr.Deref(publicIP.Tags[consts.ClusterNameKey], ""),
		"Expected publicIP resource has matching tags[%s]", consts.ClusterNameKey)

	// We cannot use Service LoadBalancerIP to compare with
	// Public IP's IPAddress
	// Because service properties are updated outside of cloudprovider code
}

func TestGetNextAvailablePriority(t *testing.T) {
	rules50, rulesTooMany := []*armnetwork.SecurityRule{}, []*armnetwork.SecurityRule{}
	for i := int32(consts.LoadBalancerMinimumPriority); i < consts.LoadBalancerMinimumPriority+50; i++ {
		rules50 = append(rules50, &armnetwork.SecurityRule{
			Properties: &armnetwork.SecurityRulePropertiesFormat{
				Priority: ptr.To(i),
			},
		})
	}
	for i := int32(consts.LoadBalancerMinimumPriority); i < consts.LoadBalancerMaximumPriority; i++ {
		rulesTooMany = append(rulesTooMany, &armnetwork.SecurityRule{
			Properties: &armnetwork.SecurityRulePropertiesFormat{
				Priority: ptr.To(i),
			},
		})
	}

	testcases := []struct {
		desc             string
		rules            []*armnetwork.SecurityRule
		lastPriority     int32
		expectErr        bool
		expectedPriority int32
	}{
		{
			desc:             "50 rules",
			rules:            rules50,
			lastPriority:     consts.LoadBalancerMinimumPriority - 1,
			expectedPriority: consts.LoadBalancerMinimumPriority + 50,
		},
		{
			desc:         "too many rules",
			rules:        rulesTooMany,
			lastPriority: consts.LoadBalancerMinimumPriority - 1,
			expectErr:    true,
		},
	}

	for _, tc := range testcases {
		t.Run(tc.desc, func(t *testing.T) {
			priority, err := getNextAvailablePriority(tc.rules)
			if tc.expectErr {
				assert.NotNil(t, err)
			} else {
				assert.Nil(t, err)
				assert.Equal(t, tc.expectedPriority, priority)
			}
		})
	}
}

func TestProtocolTranslationTCP(t *testing.T) {
	proto := v1.ProtocolTCP
	transportProto, securityGroupProto, probeProto, err := getProtocolsFromKubernetesProtocol(proto)
	if err != nil {
		t.Error(err)
	}

	if *transportProto != armnetwork.TransportProtocolTCP {
		t.Errorf("Expected TCP LoadBalancer Rule Protocol. Got %v", transportProto)
	}
	if *securityGroupProto != armnetwork.SecurityRuleProtocolTCP {
		t.Errorf("Expected TCP SecurityGroup Protocol. Got %v", transportProto)
	}
	if *probeProto != armnetwork.ProbeProtocolTCP {
		t.Errorf("Expected TCP LoadBalancer Probe Protocol. Got %v", transportProto)
	}
}

func TestProtocolTranslationUDP(t *testing.T) {
	proto := v1.ProtocolUDP
	transportProto, securityGroupProto, probeProto, _ := getProtocolsFromKubernetesProtocol(proto)
	if *transportProto != armnetwork.TransportProtocolUDP {
		t.Errorf("Expected UDP LoadBalancer Rule Protocol. Got %v", transportProto)
	}
	if *securityGroupProto != armnetwork.SecurityRuleProtocolUDP {
		t.Errorf("Expected UDP SecurityGroup Protocol. Got %v", transportProto)
	}
	if probeProto != nil {
		t.Errorf("Expected UDP LoadBalancer Probe Protocol. Got %v", transportProto)
	}
}

// Test Configuration deserialization (json)
func TestNewCloudFromJSON(t *testing.T) {
	// Fake values for testing.
	config := `{
		"tenantId": "--tenant-id--",
		"subscriptionId": "--subscription-id--",
		"aadClientId": "--aad-client-id--",
		"aadClientSecret": "--aad-client-secret--",
		"aadClientCertPath": "--aad-client-cert-path--",
		"aadClientCertPassword": "--aad-client-cert-password--",
		"resourceGroup": "--resource-group--",
		"routeTableResourceGroup": "--route-table-resource-group--",
		"securityGroupResourceGroup": "--security-group-resource-group--",
		"privateLinkServiceResourceGroup": "--private-link-service-resource-group--",
		"location": "--location--",
		"subnetName": "--subnet-name--",
		"securityGroupName": "--security-group-name--",
		"vnetName": "--vnet-name--",
		"routeTableName": "--route-table-name--",
		"primaryAvailabilitySetName": "--primary-availability-set-name--",
		"cloudProviderBackoff": true,
		"cloudProviderRatelimit": true,
		"cloudProviderRateLimitQPS": 0.5,
		"cloudProviderRateLimitBucket": 5,
		"availabilitySetsCacheTTLInSeconds": 100,
		"nonVmssUniformNodesCacheTTLInSeconds": 100,
		"vmssCacheTTLInSeconds": 100,
		"vmssVirtualMachinesCacheTTLInSeconds": 100,
		"vmCacheTTLInSeconds": 100,
		"loadBalancerCacheTTLInSeconds": 100,
		"nsgCacheTTLInSeconds": 100,
		"routeTableCacheTTLInSeconds": 100,
		"publicIPCacheTTLInSeconds": 100,
		"plsCacheTTLInSeconds": 100,
		"vmType": "vmss",
		"disableAvailabilitySetNodes": true
	}`
	os.Setenv("AZURE_FEDERATED_TOKEN_FILE", "--aad-federated-token-file--")
	defer func() {
		os.Unsetenv("AZURE_FEDERATED_TOKEN_FILE")
	}()
	validateConfig(t, config)
}

// Test Backoff and Rate Limit defaults (json)
func TestCloudDefaultConfigFromJSON(t *testing.T) {
	config := `{
								"tenantId": "--tenant-id--",
                "aadClientId": "--aad-client-id--",
                "aadClientSecret": "--aad-client-secret--"
        }`

	validateEmptyConfig(t, config)
}

// Test Backoff and Rate Limit defaults (yaml)
func TestCloudDefaultConfigFromYAML(t *testing.T) {
	config := `
tenantId: --tenant-id--
aadClientId: --aad-client-id--
aadClientSecret: --aad-client-secret--
`
	validateEmptyConfig(t, config)
}

// Test Configuration deserialization (yaml) without
// specific resource group for the route table
func TestNewCloudFromYAML(t *testing.T) {
	config := `
tenantId: --tenant-id--
subscriptionId: --subscription-id--
aadClientId: --aad-client-id--
aadClientSecret: --aad-client-secret--
aadClientCertPath: --aad-client-cert-path--
aadClientCertPassword: --aad-client-cert-password--
resourceGroup: --resource-group--
routeTableResourceGroup: --route-table-resource-group--
securityGroupResourceGroup: --security-group-resource-group--
privateLinkServiceResourceGroup: --private-link-service-resource-group--
location: --location--
subnetName: --subnet-name--
securityGroupName: --security-group-name--
vnetName: --vnet-name--
routeTableName: --route-table-name--
primaryAvailabilitySetName: --primary-availability-set-name--
cloudProviderBackoff: true
cloudProviderBackoffRetries: 6
cloudProviderBackoffExponent: 1.5
cloudProviderBackoffDuration: 5
cloudProviderBackoffJitter: 1.0
cloudProviderRatelimit: true
cloudProviderRateLimitQPS: 0.5
cloudProviderRateLimitBucket: 5
availabilitySetsCacheTTLInSeconds: 100
nonVmssUniformNodesCacheTTLInSeconds: 100
vmssCacheTTLInSeconds: 100
vmssVirtualMachinesCacheTTLInSeconds: 100
vmCacheTTLInSeconds: 100
loadBalancerCacheTTLInSeconds: 100
nsgCacheTTLInSeconds: 100
routeTableCacheTTLInSeconds: 100
publicIPCacheTTLInSeconds: 100
plsCacheTTLInSeconds: 100
vmType: vmss
disableAvailabilitySetNodes: true
`
	os.Setenv("AZURE_FEDERATED_TOKEN_FILE", "--aad-federated-token-file--")
	defer func() {
		os.Unsetenv("AZURE_FEDERATED_TOKEN_FILE")
	}()
	validateConfig(t, config)
}

func validateConfig(t *testing.T, config string) { //nolint
	azureCloud := getCloudFromConfig(t, config)

	if azureCloud.TenantID != "--tenant-id--" {
		t.Errorf("got incorrect value for TenantID")
	}
	if azureCloud.SubscriptionID != "--subscription-id--" {
		t.Errorf("got incorrect value for SubscriptionID")
	}
	if azureCloud.AADClientID != "--aad-client-id--" {
		t.Errorf("got incorrect value for AADClientID")
	}
	if azureCloud.AADClientSecret != "--aad-client-secret--" {
		t.Errorf("got incorrect value for AADClientSecret")
	}
	if azureCloud.AADClientCertPath != "--aad-client-cert-path--" {
		t.Errorf("got incorrect value for AADClientCertPath")
	}
	if azureCloud.AADClientCertPassword != "--aad-client-cert-password--" {
		t.Errorf("got incorrect value for AADClientCertPassword")
	}
	if azureCloud.ResourceGroup != "--resource-group--" {
		t.Errorf("got incorrect value for ResourceGroup")
	}
	if azureCloud.RouteTableResourceGroup != "--route-table-resource-group--" {
		t.Errorf("got incorrect value for RouteTableResourceGroup")
	}
	if azureCloud.SecurityGroupResourceGroup != "--security-group-resource-group--" {
		t.Errorf("got incorrect value for SecurityGroupResourceGroup")
	}
	if azureCloud.PrivateLinkServiceResourceGroup != "--private-link-service-resource-group--" {
		t.Errorf("got incorrect value for PrivateLinkResourceGroup")
	}
	if azureCloud.Location != "--location--" {
		t.Errorf("got incorrect value for Location")
	}
	if azureCloud.SubnetName != "--subnet-name--" {
		t.Errorf("got incorrect value for SubnetName")
	}
	if azureCloud.SecurityGroupName != "--security-group-name--" {
		t.Errorf("got incorrect value for SecurityGroupName")
	}
	if azureCloud.VnetName != "--vnet-name--" {
		t.Errorf("got incorrect value for VnetName")
	}
	if azureCloud.RouteTableName != "--route-table-name--" {
		t.Errorf("got incorrect value for RouteTableName")
	}
	if azureCloud.PrimaryAvailabilitySetName != "--primary-availability-set-name--" {
		t.Errorf("got incorrect value for PrimaryAvailabilitySetName")
	}
	if azureCloud.CloudProviderBackoff != true {
		t.Errorf("got incorrect value for CloudProviderBackoff")
	}
	if azureCloud.CloudProviderBackoffRetries != 6 {
		t.Errorf("got incorrect value for CloudProviderBackoffRetries")
	}
	if azureCloud.CloudProviderBackoffExponent != 1.5 {
		t.Errorf("got incorrect value for CloudProviderBackoffExponent")
	}
	if azureCloud.CloudProviderBackoffDuration != 5 {
		t.Errorf("got incorrect value for CloudProviderBackoffDuration")
	}
	if azureCloud.CloudProviderBackoffJitter != 1.0 {
		t.Errorf("got incorrect value for CloudProviderBackoffJitter")
	}
	if azureCloud.CloudProviderRateLimit != true {
		t.Errorf("got incorrect value for CloudProviderRateLimit")
	}
	if azureCloud.CloudProviderRateLimitQPS != 0.5 {
		t.Errorf("got incorrect value for CloudProviderRateLimitQPS")
	}
	if azureCloud.CloudProviderRateLimitBucket != 5 {
		t.Errorf("got incorrect value for CloudProviderRateLimitBucket")
	}
	if azureCloud.AvailabilitySetsCacheTTLInSeconds != 100 {
		t.Errorf("got incorrect value for AvailabilitySetsCacheTTLInSeconds")
	}
	if azureCloud.NonVmssUniformNodesCacheTTLInSeconds != 100 {
		t.Errorf("got incorrect value for nonVmssUniformNodesCacheTTLInSeconds")
	}
	if azureCloud.VmssCacheTTLInSeconds != 100 {
		t.Errorf("got incorrect value for vmssCacheTTLInSeconds")
	}
	if azureCloud.VmssVirtualMachinesCacheTTLInSeconds != 100 {
		t.Errorf("got incorrect value for vmssVirtualMachinesCacheTTLInSeconds")
	}
	if azureCloud.VMCacheTTLInSeconds != 100 {
		t.Errorf("got incorrect value for vmCacheTTLInSeconds")
	}
	if azureCloud.LoadBalancerCacheTTLInSeconds != 100 {
		t.Errorf("got incorrect value for loadBalancerCacheTTLInSeconds")
	}
	if azureCloud.NsgCacheTTLInSeconds != 100 {
		t.Errorf("got incorrect value for nsgCacheTTLInSeconds")
	}
	if azureCloud.RouteTableCacheTTLInSeconds != 100 {
		t.Errorf("got incorrect value for routeTableCacheTTLInSeconds")
	}
	if azureCloud.PublicIPCacheTTLInSeconds != 100 {
		t.Errorf("got incorrect value for publicIPCacheTTLInSeconds")
	}
	if azureCloud.PlsCacheTTLInSeconds != 100 {
		t.Errorf("got incorrect value for plsCacheTTLInSeconds")
	}
	if azureCloud.VMType != consts.VMTypeVMSS {
		t.Errorf("got incorrect value for vmType")
	}
	if !azureCloud.DisableAvailabilitySetNodes {
		t.Errorf("got incorrect value for disableAvailabilitySetNodes")
	}
	if azureCloud.AADFederatedTokenFile != "--aad-federated-token-file--" {
		t.Errorf("got incorrect value for AADFederatedTokenFile")
	}
	if !azureCloud.UseFederatedWorkloadIdentityExtension {
		t.Errorf("got incorrect value for UseFederatedWorkloadIdentityExtension")
	}
}

func getCloudFromConfig(t *testing.T, configContent string) *Cloud {
	ctrl := gomock.NewController(t)
	defer ctrl.Finish()

	configReader := strings.NewReader(configContent)
	c, err := config.ParseConfig(configReader)
	assert.NoError(t, err)

	az := GetTestCloud(ctrl)
	zoneMock := az.zoneRepo.(*zone.MockRepository)
	zoneMock.EXPECT().ListZones(gomock.Any()).Return(map[string][]string{"eastus": {"1", "2", "3"}}, nil).AnyTimes()

	// Skip AAD client cert path validation since it will read the file from the path
	aadCertPath := c.AADClientCertPath
	c.AADClientCertPath = ""

	err = az.InitializeCloudFromConfig(context.Background(), c, false, true)
	assert.NoError(t, err)

	az.AADClientCertPath = aadCertPath

	return az
}

// TODO include checks for other appropriate default config parameters
func validateEmptyConfig(t *testing.T, config string) {
	azureCloud := getCloudFromConfig(t, config)

	// backoff should be disabled by default if not explicitly enabled in config
	if azureCloud.CloudProviderBackoff != false {
		t.Errorf("got incorrect value for CloudProviderBackoff")
	}
	// rate limits should be disabled by default if not explicitly enabled in config
	if azureCloud.CloudProviderRateLimit != false {
		t.Errorf("got incorrect value for CloudProviderRateLimit")
	}
}

func TestGetNodeNameByProviderID(t *testing.T) {
	ctrl := gomock.NewController(t)
	defer ctrl.Finish()

	az := GetTestCloud(ctrl)
	providers := []struct {
		providerID string
		name       types.NodeName

		fail bool
	}{
		{
			providerID: consts.CloudProviderName + ":///subscriptions/00000000-0000-0000-0000-000000000000/resourceGroups/myResourceGroupName/providers/Microsoft.Compute/virtualMachines/k8s-agent-AAAAAAAA-0",
			name:       "k8s-agent-AAAAAAAA-0",
			fail:       false,
		},
		{
			providerID: "/subscriptions/00000000-0000-0000-0000-000000000000/resourceGroups/myResourceGroupName/providers/Microsoft.Compute/virtualMachines/k8s-agent-AAAAAAAA-1",
			name:       "k8s-agent-AAAAAAAA-1",
			fail:       false,
		},
		{
			providerID: consts.CloudProviderName + ":/subscriptions/00000000-0000-0000-0000-000000000000/resourceGroups/myResourceGroupName/providers/Microsoft.Compute/virtualMachines/k8s-agent-AAAAAAAA-0",
			name:       "k8s-agent-AAAAAAAA-0",
			fail:       false,
		},
		{
			providerID: consts.CloudProviderName + "://",
			name:       "",
			fail:       true,
		},
		{
			providerID: ":///subscriptions/00000000-0000-0000-0000-000000000000/resourceGroups/myResourceGroupName/providers/Microsoft.Compute/virtualMachines/k8s-agent-AAAAAAAA-0",
			name:       "k8s-agent-AAAAAAAA-0",
			fail:       false,
		},
		{
			providerID: "aws:///subscriptions/00000000-0000-0000-0000-000000000000/resourceGroups/myResourceGroupName/providers/Microsoft.Compute/virtualMachines/k8s-agent-AAAAAAAA-0",
			name:       "k8s-agent-AAAAAAAA-0",
			fail:       false,
		},
	}

	for _, test := range providers {
		name, err := az.VMSet.GetNodeNameByProviderID(context.TODO(), test.providerID)
		if (err != nil) != test.fail {
			t.Errorf("Expected to fail=%t, with pattern %v", test.fail, test)
		}

		if test.fail {
			continue
		}

		if name != test.name {
			t.Errorf("Expected %v, but got %v", test.name, name)
		}

	}
}

func validateTestSubnet(t *testing.T, az *Cloud, svc *v1.Service) {
	if svc.Annotations[consts.ServiceAnnotationLoadBalancerInternal] != consts.TrueAnnotationValue {
		t.Error("Subnet added to non-internal service")
	}

	subName := svc.Annotations[consts.ServiceAnnotationLoadBalancerInternalSubnet]
	if subName == "" {
		subName = az.SubnetName
	}
	subnetID := fmt.Sprintf("/subscriptions/%s/resourceGroups/%s/providers/Microsoft.Network/virtualNetworks/%s/subnets/%s",
		az.SubscriptionID,
		az.VnetResourceGroup,
		az.VnetName,
		subName)
	mockSubnetsClient := az.subnetRepo.(*subnet.MockRepository)
	mockSubnetsClient.EXPECT().Get(gomock.Any(), az.VnetResourceGroup, az.VnetName, subName).Return(
		&armnetwork.Subnet{
			ID:   &subnetID,
			Name: &subName,
		}, nil).AnyTimes()
}

func TestGetResourceGroups(t *testing.T) {
	tests := []struct {
		name               string
		nodeResourceGroups map[string]string
		expected           *utilsets.IgnoreCaseSet
		informerSynced     bool
		expectError        bool
	}{
		{
			name:               "cloud provider configured RG should be returned by default",
			nodeResourceGroups: map[string]string{},
			informerSynced:     true,
			expected:           utilsets.NewString("rg"),
		},
		{
			name:               "cloud provider configured RG and node RGs should be returned",
			nodeResourceGroups: map[string]string{"node1": "rg1", "node2": "rg2"},
			informerSynced:     true,
			expected:           utilsets.NewString("rg", "rg1", "rg2"),
		},
		{
			name:               "error should be returned if informer hasn't synced yet",
			nodeResourceGroups: map[string]string{"node1": "rg1", "node2": "rg2"},
			informerSynced:     false,
			expectError:        true,
		},
	}

	ctrl := gomock.NewController(t)
	defer ctrl.Finish()
	az := GetTestCloud(ctrl)
	for _, test := range tests {
		az.nodeResourceGroups = test.nodeResourceGroups
		if test.informerSynced {
			az.nodeInformerSynced = func() bool { return true }
		} else {
			az.nodeInformerSynced = func() bool { return false }
		}
		actual, err := az.GetResourceGroups()
		if test.expectError {
			assert.NotNil(t, err, test.name)
			continue
		}

		assert.Nil(t, err, test.name)
		assert.Equal(t, test.expected, actual, test.name)
	}
}

func TestGetNodeResourceGroup(t *testing.T) {
	tests := []struct {
		name               string
		nodeResourceGroups map[string]string
		node               string
		expected           string
		informerSynced     bool
		expectError        bool
	}{
		{
			name:               "cloud provider configured RG should be returned by default",
			nodeResourceGroups: map[string]string{},
			informerSynced:     true,
			node:               "node1",
			expected:           "rg",
		},
		{
			name:               "node RGs should be returned",
			nodeResourceGroups: map[string]string{"node1": "rg1", "node2": "rg2"},
			informerSynced:     true,
			node:               "node1",
			expected:           "rg1",
		},
		{
			name:               "error should be returned if informer hasn't synced yet",
			nodeResourceGroups: map[string]string{"node1": "rg1", "node2": "rg2"},
			informerSynced:     false,
			expectError:        true,
		},
	}

	ctrl := gomock.NewController(t)
	defer ctrl.Finish()
	az := GetTestCloud(ctrl)
	for _, test := range tests {
		az.nodeResourceGroups = test.nodeResourceGroups
		if test.informerSynced {
			az.nodeInformerSynced = func() bool { return true }
		} else {
			az.nodeInformerSynced = func() bool { return false }
		}
		actual, err := az.GetNodeResourceGroup(test.node)
		if test.expectError {
			assert.NotNil(t, err, test.name)
			continue
		}

		assert.Nil(t, err, test.name)
		assert.Equal(t, test.expected, actual, test.name)
	}
}

func TestSetInformers(t *testing.T) {
	ctrl := gomock.NewController(t)
	defer ctrl.Finish()
	az := GetTestCloud(ctrl)
	az.nodeInformerSynced = nil

	sharedInformers := informers.NewSharedInformerFactory(az.KubeClient, time.Minute)
	az.SetInformers(sharedInformers)
	assert.NotNil(t, az.nodeInformerSynced)
}

func TestUpdateNodeCaches(t *testing.T) {
	ctrl := gomock.NewController(t)
	defer ctrl.Finish()
	az := GetTestCloud(ctrl)
	// delete node appearing in unmanagedNodes and excludeLoadBalancerNodes
	zone := fmt.Sprintf("%s-0", az.Location)
	nodesInZone := utilsets.NewString("prevNode")
	az.nodeZones = map[string]*utilsets.IgnoreCaseSet{zone: nodesInZone}
	az.nodeResourceGroups = map[string]string{"prevNode": "rg"}
	az.unmanagedNodes = utilsets.NewString("prevNode")
	az.excludeLoadBalancerNodes = utilsets.NewString("prevNode")
	az.nodeNames = utilsets.NewString("prevNode")

	prevNode := v1.Node{
		ObjectMeta: metav1.ObjectMeta{
			Labels: map[string]string{
				v1.LabelTopologyZone:              zone,
				consts.ExternalResourceGroupLabel: consts.TrueAnnotationValue,
				consts.ManagedByAzureLabel:        "false",
			},
			Name: "prevNode",
		},
	}

	az.updateNodeCaches(&prevNode, nil)
	assert.Equal(t, 0, az.nodeZones[zone].Len())
	assert.Equal(t, 0, len(az.nodeResourceGroups))
	assert.Equal(t, 0, az.unmanagedNodes.Len())
	assert.Equal(t, 1, az.excludeLoadBalancerNodes.Len())
	assert.Equal(t, 0, az.nodeNames.Len())

	// add new (unmanaged and to-be-excluded) node
	newNode := v1.Node{
		ObjectMeta: metav1.ObjectMeta{
			Labels: map[string]string{
				v1.LabelTopologyZone:              zone,
				consts.ExternalResourceGroupLabel: consts.TrueAnnotationValue,
				consts.ManagedByAzureLabel:        "false",
				v1.LabelNodeExcludeBalancers:      "true",
			},
			Name: "newNode",
		},
	}

	az.updateNodeCaches(nil, &newNode)
	assert.Equal(t, 1, az.nodeZones[zone].Len())
	assert.Equal(t, 1, len(az.nodeResourceGroups))
	assert.Equal(t, 1, az.unmanagedNodes.Len())
	assert.Equal(t, 2, az.excludeLoadBalancerNodes.Len())
	assert.Equal(t, 1, az.nodeNames.Len())
}

func TestUpdateNodeTaint(t *testing.T) {
	ctrl := gomock.NewController(t)
	defer ctrl.Finish()
	az := GetTestCloud(ctrl)

	tests := []struct {
		desc     string
		node     *v1.Node
		hasTaint bool
	}{
		{
			desc: "ready node without taint should not have taint",
			node: &v1.Node{
				ObjectMeta: metav1.ObjectMeta{
					Name: "node",
				},
				Spec: v1.NodeSpec{},
				Status: v1.NodeStatus{
					Conditions: []v1.NodeCondition{
						{
							Type:   v1.NodeReady,
							Status: v1.ConditionTrue,
						},
					},
				},
			},
			hasTaint: false,
		},
		{
			desc: "ready node with taint should remove the taint",
			node: &v1.Node{
				ObjectMeta: metav1.ObjectMeta{
					Name: "node",
				},
				Spec: v1.NodeSpec{
					Taints: []v1.Taint{*nodeOutOfServiceTaint},
				},
				Status: v1.NodeStatus{
					Conditions: []v1.NodeCondition{
						{
							Type:   v1.NodeReady,
							Status: v1.ConditionTrue,
						},
					},
				},
			},
			hasTaint: false,
		},
		{
			desc: "not-ready node without shutdown taint should not have out-of-service taint",
			node: &v1.Node{
				ObjectMeta: metav1.ObjectMeta{
					Name: "node",
				},
				Spec: v1.NodeSpec{
					Taints: []v1.Taint{},
				},
				Status: v1.NodeStatus{
					Conditions: []v1.NodeCondition{
						{
							Type:   v1.NodeReady,
							Status: v1.ConditionFalse,
						},
					},
				},
			},
			hasTaint: false,
		},
		{
			desc: "not-ready node with shutdown taint should have out-of-service taint",
			node: &v1.Node{
				ObjectMeta: metav1.ObjectMeta{
					Name: "node",
				},
				Spec: v1.NodeSpec{
					Taints: []v1.Taint{*nodeShutdownTaint},
				},
				Status: v1.NodeStatus{
					Conditions: []v1.NodeCondition{
						{
							Type:   v1.NodeReady,
							Status: v1.ConditionFalse,
						},
					},
				},
			},
			hasTaint: true,
		},
		{
			desc: "not-ready node with out-of-service taint should keep it",
			node: &v1.Node{
				ObjectMeta: metav1.ObjectMeta{
					Name: "node",
				},
				Spec: v1.NodeSpec{
					Taints: []v1.Taint{*nodeOutOfServiceTaint},
				},
				Status: v1.NodeStatus{
					Conditions: []v1.NodeCondition{
						{
							Type:   v1.NodeReady,
							Status: v1.ConditionFalse,
						},
					},
				},
			},
			hasTaint: true,
		},
	}
	for _, test := range tests {
		cs := fake.NewSimpleClientset(test.node)
		az.KubeClient = cs
		az.updateNodeTaint(test.node)
		newNode, _ := cs.CoreV1().Nodes().Get(context.Background(), "node", metav1.GetOptions{})
		assert.Equal(t, test.hasTaint, taints.TaintExists(newNode.Spec.Taints, nodeOutOfServiceTaint), test.desc)
	}
}

func TestUpdateNodeCacheExcludeLoadBalancer(t *testing.T) {
	ctrl := gomock.NewController(t)
	defer ctrl.Finish()
	az := GetTestCloud(ctrl)

	zone := fmt.Sprintf("%s-0", az.Location)
	nodesInZone := utilsets.NewString("aNode")
	az.nodeZones = map[string]*utilsets.IgnoreCaseSet{zone: nodesInZone}
	az.nodeResourceGroups = map[string]string{"aNode": "rg"}

	// a non-ready node should be included
	az.unmanagedNodes = utilsets.NewString()
	az.excludeLoadBalancerNodes = utilsets.NewString()
	az.nodeNames = utilsets.NewString()
	nonReadyNode := v1.Node{
		ObjectMeta: metav1.ObjectMeta{
			Labels: map[string]string{
				v1.LabelTopologyZone: zone,
			},
			Name: "aNode",
		},
		Status: v1.NodeStatus{
			Conditions: []v1.NodeCondition{
				{
					Type:   v1.NodeReady,
					Status: v1.ConditionFalse,
				},
			},
		},
	}
	az.updateNodeCaches(nil, &nonReadyNode)
	assert.Equal(t, 0, az.excludeLoadBalancerNodes.Len())

	// node becomes ready => no impact on az.excludeLoadBalancerNodes
	readyNode := v1.Node{
		ObjectMeta: metav1.ObjectMeta{
			Labels: map[string]string{
				v1.LabelTopologyZone: zone,
			},
			Name: "aNode",
		},
		Status: v1.NodeStatus{
			Conditions: []v1.NodeCondition{
				{
					Type:   v1.NodeReady,
					Status: v1.ConditionTrue,
				},
			},
		},
	}
	az.updateNodeCaches(&nonReadyNode, &readyNode)
	assert.Equal(t, 0, az.excludeLoadBalancerNodes.Len())

	// new non-ready node with taint is added to the cluster: don't exclude it
	nonReadyTaintedNode := v1.Node{
		ObjectMeta: metav1.ObjectMeta{
			Labels: map[string]string{
				v1.LabelTopologyZone: zone,
			},
			Name: "anotherNode",
		},
		Spec: v1.NodeSpec{
			Taints: []v1.Taint{{
				Key:    cloudproviderapi.TaintExternalCloudProvider,
				Value:  "aValue",
				Effect: v1.TaintEffectNoSchedule},
			},
		},
		Status: v1.NodeStatus{
			Conditions: []v1.NodeCondition{
				{
					Type:   v1.NodeReady,
					Status: v1.ConditionFalse,
				},
			},
		},
	}
	az.updateNodeCaches(nil, &nonReadyTaintedNode)
	assert.Equal(t, 0, az.excludeLoadBalancerNodes.Len())
}

func TestGetActiveZones(t *testing.T) {
	ctrl := gomock.NewController(t)
	defer ctrl.Finish()
	az := GetTestCloud(ctrl)

	az.nodeInformerSynced = nil
	zones, err := az.GetActiveZones()
	expectedErr := fmt.Errorf("azure cloud provider doesn't have informers set")
	assert.Equal(t, expectedErr, err)
	assert.Nil(t, zones)

	az.nodeInformerSynced = func() bool { return false }
	zones, err = az.GetActiveZones()
	expectedErr = fmt.Errorf("node informer is not synced when trying to GetActiveZones")
	assert.Equal(t, expectedErr, err)
	assert.Nil(t, zones)

	az.nodeInformerSynced = func() bool { return true }
	zone := fmt.Sprintf("%s-0", az.Location)
	nodesInZone := utilsets.NewString("node1")
	az.nodeZones = map[string]*utilsets.IgnoreCaseSet{zone: nodesInZone}

	expectedZones := utilsets.NewString(zone)
	zones, err = az.GetActiveZones()
	assert.Equal(t, expectedZones, zones)
	assert.NoError(t, err)
}

func TestInitializeCloudFromConfig(t *testing.T) {

	t.Run("cannot initialize from nil config", func(t *testing.T) {
		ctrl := gomock.NewController(t)
		defer ctrl.Finish()
		az := GetTestCloud(ctrl)
		zoneMock := az.zoneRepo.(*zone.MockRepository)
		zoneMock.EXPECT().ListZones(gomock.Any()).Return(map[string][]string{"eastus": {"1", "2", "3"}}, nil).AnyTimes()

		err := az.InitializeCloudFromConfig(context.Background(), nil, false, true)
		assert.Equal(t, fmt.Errorf("InitializeCloudFromConfig: cannot initialize from nil config"), err)

	})
	t.Run("disableAvailabilitySetNodes true is only supported when vmType is 'vmss'", func(t *testing.T) {
		ctrl := gomock.NewController(t)
		defer ctrl.Finish()
		az := GetTestCloud(ctrl)
		zoneMock := az.zoneRepo.(*zone.MockRepository)
		zoneMock.EXPECT().ListZones(gomock.Any()).Return(map[string][]string{"eastus": {"1", "2", "3"}}, nil).AnyTimes()

		azureconfig := config.Config{
			DisableAvailabilitySetNodes: true,
			VMType:                      consts.VMTypeStandard,
		}
		err := az.InitializeCloudFromConfig(context.Background(), &azureconfig, false, true)
		expectedErr := fmt.Errorf("disableAvailabilitySetNodes true is only supported when vmType is 'vmss'")
		assert.Equal(t, expectedErr, err)
	})
	t.Run("useInstanceMetadata must be enabled without Azure credentials", func(t *testing.T) {

		ctrl := gomock.NewController(t)
		defer ctrl.Finish()
		az := GetTestCloud(ctrl)
		zoneMock := az.zoneRepo.(*zone.MockRepository)
		zoneMock.EXPECT().ListZones(gomock.Any()).Return(map[string][]string{"eastus": {"1", "2", "3"}}, nil).AnyTimes()

		azureconfig := config.Config{
			AzureClientConfig: providerconfig.AzureClientConfig{
				ARMClientConfig: azclient.ARMClientConfig{
					Cloud: "AZUREPUBLICCLOUD",
				},
			},
			CloudConfigType: configloader.CloudConfigTypeFile,
		}
		az.AuthProvider = &azclient.AuthProvider{}
		err := az.InitializeCloudFromConfig(context.Background(), &azureconfig, false, true)
		expectedErr := fmt.Errorf("useInstanceMetadata must be enabled without Azure credentials")
		assert.Equal(t, expectedErr, err)
	})
	t.Run("loadBalancerBackendPoolConfigurationType invalid is not supported, supported values are", func(t *testing.T) {

		ctrl := gomock.NewController(t)
		defer ctrl.Finish()
		az := GetTestCloud(ctrl)
		zoneMock := az.zoneRepo.(*zone.MockRepository)
		zoneMock.EXPECT().ListZones(gomock.Any()).Return(map[string][]string{"eastus": {"1", "2", "3"}}, nil).AnyTimes()

		azureconfig := config.Config{
			LoadBalancerBackendPoolConfigurationType: "invalid",
		}
		err := az.InitializeCloudFromConfig(context.Background(), &azureconfig, false, true)
		expectedErr := errors.New("loadBalancerBackendPoolConfigurationType invalid is not supported, supported values are")
		assert.Contains(t, err.Error(), expectedErr.Error())
	})
	t.Run("loadBalancerBackendPoolConfigurationType is set to NodeIPConfiguration", func(t *testing.T) {
		ctrl := gomock.NewController(t)
		defer ctrl.Finish()
		az := GetTestCloud(ctrl)
		zoneMock := az.zoneRepo.(*zone.MockRepository)
		zoneMock.EXPECT().ListZones(gomock.Any()).Return(map[string][]string{"eastus": {"1", "2", "3"}}, nil).AnyTimes()

		azureconfig := config.Config{}
		err := az.InitializeCloudFromConfig(context.Background(), &azureconfig, false, true)
		assert.NoError(t, err)
		assert.Equal(t, az.Config.LoadBalancerBackendPoolConfigurationType, consts.LoadBalancerBackendPoolConfigurationTypeNodeIPConfiguration)
	})
<<<<<<< HEAD

	t.Run("should setup network client factory with network subscription ID - same network sub in same tenant", func(t *testing.T) {

		ctrl := gomock.NewController(t)
		defer ctrl.Finish()

		az := GetTestCloud(ctrl)
		zoneMock := az.zoneRepo.(*zone.MockRepository)
		zoneMock.EXPECT().ListZones(gomock.Any()).Return(map[string][]string{"eastus": {"1", "2", "3"}}, nil).AnyTimes()

		const (
			tenantID       = "tenant-id"
			subscriptionID = "subscription-id"
		)

		az.ComputeClientFactory = nil
		az.NetworkClientFactory = nil

		azureconfig := config.Config{}
		azureconfig.ARMClientConfig.TenantID = tenantID
		azureconfig.SubscriptionID = subscriptionID

		nCall := 0
		newARMClientFactory = func(
			config *azclient.ClientFactoryConfig,
			armConfig *azclient.ARMClientConfig,
			cloud cloud.Configuration,
			cred azcore.TokenCredential,
			clientOptionsMutFn ...func(option *arm.ClientOptions),
		) (azclient.ClientFactory, error) {
			switch nCall {
			case 0:
				// It should create network client factory
				assert.Equal(t, subscriptionID, config.SubscriptionID)
			case 1:
				// It should create compute client factory
				assert.Equal(t, subscriptionID, config.SubscriptionID)
			default:
				panic("unexpected call")
			}
			nCall++
			return azclient.NewClientFactory(config, armConfig, cloud, cred, clientOptionsMutFn...)
		}
		defer func() {
			newARMClientFactory = azclient.NewClientFactory
		}()

		err := az.InitializeCloudFromConfig(context.Background(), &azureconfig, false, true)
		assert.NoError(t, err)
	})

	t.Run("should setup network client factory with network subscription ID - different network sub in same tenant", func(t *testing.T) {

		ctrl := gomock.NewController(t)
		defer ctrl.Finish()

		az := GetTestCloud(ctrl)
		zoneMock := az.zoneRepo.(*zone.MockRepository)
		zoneMock.EXPECT().ListZones(gomock.Any()).Return(map[string][]string{"eastus": {"1", "2", "3"}}, nil).AnyTimes()

		const (
			tenantID              = "tenant-id"
			networkSubscriptionID = "network-subscription-id"
			computeSubscriptionID = "compute-subscription-id"
		)

		az.ComputeClientFactory = nil
		az.NetworkClientFactory = nil

		azureconfig := config.Config{}
		azureconfig.ARMClientConfig.TenantID = tenantID
		azureconfig.ARMClientConfig.NetworkResourceTenantID = tenantID
		azureconfig.NetworkResourceSubscriptionID = networkSubscriptionID
		azureconfig.SubscriptionID = computeSubscriptionID

		nCall := 0
		newARMClientFactory = func(
			config *azclient.ClientFactoryConfig,
			armConfig *azclient.ARMClientConfig,
			cloud cloud.Configuration,
			cred azcore.TokenCredential,
			clientOptionsMutFn ...func(option *arm.ClientOptions),
		) (azclient.ClientFactory, error) {
			switch nCall {
			case 0:
				// It should create network client factory
				assert.Equal(t, networkSubscriptionID, config.SubscriptionID)
			case 1:
				// It should create compute client factory
				assert.Equal(t, computeSubscriptionID, config.SubscriptionID)
			default:
				panic("unexpected call")
			}
			nCall++
			return azclient.NewClientFactory(config, armConfig, cloud, cred, clientOptionsMutFn...)
		}
		defer func() {
			newARMClientFactory = azclient.NewClientFactory
		}()

		err := az.InitializeCloudFromConfig(context.Background(), &azureconfig, false, true)
		assert.NoError(t, err)
	})

	t.Run("should setup network client factory with network subscription ID - different network sub in different tenant", func(t *testing.T) {

		ctrl := gomock.NewController(t)
		defer ctrl.Finish()

		az := GetTestCloud(ctrl)
		zoneMock := az.zoneRepo.(*zone.MockRepository)
		zoneMock.EXPECT().ListZones(gomock.Any()).Return(map[string][]string{"eastus": {"1", "2", "3"}}, nil).AnyTimes()

		const (
			tenantID              = "tenant-id"
			networkTenantID       = "network-tenant-id"
			networkSubscriptionID = "network-subscription-id"
			computeSubscriptionID = "compute-subscription-id"
		)

		az.ComputeClientFactory = nil
		az.NetworkClientFactory = nil

		azureconfig := config.Config{}
		azureconfig.ARMClientConfig.TenantID = tenantID
		azureconfig.ARMClientConfig.NetworkResourceTenantID = networkTenantID
		azureconfig.NetworkResourceSubscriptionID = networkSubscriptionID
		azureconfig.SubscriptionID = computeSubscriptionID

		nCall := 0
		newARMClientFactory = func(
			config *azclient.ClientFactoryConfig,
			armConfig *azclient.ARMClientConfig,
			cloud cloud.Configuration,
			cred azcore.TokenCredential,
			clientOptionsMutFn ...func(option *arm.ClientOptions),
		) (azclient.ClientFactory, error) {
			switch nCall {
			case 0:
				// It should create network client factory
				assert.Equal(t, networkSubscriptionID, config.SubscriptionID)
			case 1:
				// It should create compute client factory
				assert.Equal(t, computeSubscriptionID, config.SubscriptionID)
			default:
				panic("unexpected call")
			}
			nCall++
			return azclient.NewClientFactory(config, armConfig, cloud, cred, clientOptionsMutFn...)
		}
		defer func() {
			newARMClientFactory = azclient.NewClientFactory
		}()

		err := az.InitializeCloudFromConfig(context.Background(), &azureconfig, false, true)
		assert.NoError(t, err)
=======
	t.Run("loadBalancerBackendPoolConfigurationType is set to podIP", func(t *testing.T) {
		ctrl := gomock.NewController(t)
		defer ctrl.Finish()
		az := GetTestCloudWithContainerLoadBalancer(ctrl)
		zoneMock := az.zoneRepo.(*zone.MockRepository)
		zoneMock.EXPECT().ListZones(gomock.Any()).Return(map[string][]string{"eastus": {"1", "2", "3"}}, nil).AnyTimes()

		azureconfig := config.Config{
			LoadBalancerBackendPoolConfigurationType: consts.LoadBalancerBackendPoolConfigurationTypePodIP,
		}
		err := az.InitializeCloudFromConfig(context.Background(), &azureconfig, false, true)
		assert.NoError(t, err)
		assert.Equal(t, az.Config.LoadBalancerBackendPoolConfigurationType, consts.LoadBalancerBackendPoolConfigurationTypePodIP)
>>>>>>> 34c9c32e
	})
}

func TestSetLBDefaults(t *testing.T) {
	ctrl := gomock.NewController(t)
	defer ctrl.Finish()
	az := GetTestCloud(ctrl)

	config := &config.Config{}
	_ = az.setLBDefaults(config)
	assert.Equal(t, config.LoadBalancerSKU, consts.LoadBalancerSKUStandard)
}

func TestCheckEnableMultipleStandardLoadBalancers(t *testing.T) {
	ctrl := gomock.NewController(t)
	defer ctrl.Finish()
	az := GetTestCloud(ctrl)
	az.LoadBalancerBackendPoolConfigurationType = consts.LoadBalancerBackendPoolConfigurationTypeNodeIP

	az.MultipleStandardLoadBalancerConfigurations = []config.MultipleStandardLoadBalancerConfiguration{
		{
			Name: "kubernetes",
			MultipleStandardLoadBalancerConfigurationSpec: config.MultipleStandardLoadBalancerConfigurationSpec{
				PrimaryVMSet: "vmss-0",
			},
		},
		{
			Name: "lb1",
			MultipleStandardLoadBalancerConfigurationSpec: config.MultipleStandardLoadBalancerConfigurationSpec{
				PrimaryVMSet: "vmss-1",
			},
		},
		{
			Name: "kubernetes",
			MultipleStandardLoadBalancerConfigurationSpec: config.MultipleStandardLoadBalancerConfigurationSpec{
				PrimaryVMSet: "vmss-2",
			},
		},
	}

	err := az.checkEnableMultipleStandardLoadBalancers()
	assert.Equal(t, "duplicated multiple standard load balancer configuration name kubernetes", err.Error())

	az.MultipleStandardLoadBalancerConfigurations = []config.MultipleStandardLoadBalancerConfiguration{
		{
			Name: "kubernetes",
			MultipleStandardLoadBalancerConfigurationSpec: config.MultipleStandardLoadBalancerConfigurationSpec{
				PrimaryVMSet: "vmss-0",
			},
		},
		{
			Name: "lb1",
		},
	}

	err = az.checkEnableMultipleStandardLoadBalancers()
	assert.Equal(t, "multiple standard load balancer configuration lb1 must have primary VMSet", err.Error())

	az.MultipleStandardLoadBalancerConfigurations = []config.MultipleStandardLoadBalancerConfiguration{
		{
			Name: "kubernetes",
			MultipleStandardLoadBalancerConfigurationSpec: config.MultipleStandardLoadBalancerConfigurationSpec{
				PrimaryVMSet: "vmss-0",
			},
		},
		{
			Name: "lb1",
			MultipleStandardLoadBalancerConfigurationSpec: config.MultipleStandardLoadBalancerConfigurationSpec{
				PrimaryVMSet: "vmss-2",
			},
		},
		{
			Name: "lb2",
			MultipleStandardLoadBalancerConfigurationSpec: config.MultipleStandardLoadBalancerConfigurationSpec{
				PrimaryVMSet: "vmss-2",
			},
		},
	}

	err = az.checkEnableMultipleStandardLoadBalancers()
	assert.Equal(t, "duplicated primary VMSet vmss-2 in multiple standard load balancer configurations lb2", err.Error())
}

func TestIsNodeReady(t *testing.T) {
	tests := []struct {
		name     string
		node     *v1.Node
		expected bool
	}{
		{
			node:     nil,
			expected: false,
		},
		{
			node: &v1.Node{
				Status: v1.NodeStatus{
					Conditions: []v1.NodeCondition{
						{
							Type:   v1.NodeReady,
							Status: v1.ConditionTrue,
						},
					},
				},
			},
			expected: true,
		},
		{
			node: &v1.Node{
				Status: v1.NodeStatus{
					Conditions: []v1.NodeCondition{
						{
							Type:   v1.NodeReady,
							Status: v1.ConditionFalse,
						},
					},
				},
			},
			expected: false,
		},
		{
			node: &v1.Node{
				Status: v1.NodeStatus{},
			},
			expected: false,
		},
		{
			node: &v1.Node{
				Status: v1.NodeStatus{
					Conditions: []v1.NodeCondition{
						{
							Type:   v1.NodeMemoryPressure,
							Status: v1.ConditionTrue,
						},
					},
				},
			},
			expected: false,
		},
	}

	for _, test := range tests {
		if got := isNodeReady(test.node); got != test.expected {
			assert.Equal(t, test.expected, got)
		}
	}
}<|MERGE_RESOLUTION|>--- conflicted
+++ resolved
@@ -2441,7 +2441,6 @@
 		assert.NoError(t, err)
 		assert.Equal(t, az.Config.LoadBalancerBackendPoolConfigurationType, consts.LoadBalancerBackendPoolConfigurationTypeNodeIPConfiguration)
 	})
-<<<<<<< HEAD
 
 	t.Run("should setup network client factory with network subscription ID - same network sub in same tenant", func(t *testing.T) {
 
@@ -2598,7 +2597,8 @@
 
 		err := az.InitializeCloudFromConfig(context.Background(), &azureconfig, false, true)
 		assert.NoError(t, err)
-=======
+	})
+
 	t.Run("loadBalancerBackendPoolConfigurationType is set to podIP", func(t *testing.T) {
 		ctrl := gomock.NewController(t)
 		defer ctrl.Finish()
@@ -2612,7 +2612,7 @@
 		err := az.InitializeCloudFromConfig(context.Background(), &azureconfig, false, true)
 		assert.NoError(t, err)
 		assert.Equal(t, az.Config.LoadBalancerBackendPoolConfigurationType, consts.LoadBalancerBackendPoolConfigurationTypePodIP)
->>>>>>> 34c9c32e
+
 	})
 }
 
