--- conflicted
+++ resolved
@@ -195,8 +195,6 @@
 func GetTestCloudWithContainerLoadBalancer(ctrl *gomock.Controller) (az *Cloud) {
 	az = GetTestCloud(ctrl)
 	az.LoadBalancerBackendPoolConfigurationType = consts.LoadBalancerBackendPoolConfigurationTypePodIP
-<<<<<<< HEAD
-=======
 	az.LoadBalancerSKU = consts.LoadBalancerSKUStandardV2
 	return az
 }
@@ -210,6 +208,5 @@
 		prefix, _ := netip.ParsePrefix("2001:db8::/64")
 		az.PodCidrsIPv6 = []netip.Prefix{prefix}
 	}
->>>>>>> 90d3039b
 	return az
 }