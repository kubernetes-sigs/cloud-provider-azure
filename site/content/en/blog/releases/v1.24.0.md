---
title: v1.24.0
linkTitle: v1.24.0
date: 2022-05-06
description: Cloud Provider Azure v1.24.0
---


## Changes by Kind

### Feature

- Feat: add DiskEncryptionType in CreateDisk ([#1646](https://github.com/kubernetes-sigs/cloud-provider-azure/pull/1646), [@andyzhangx](https://github.com/andyzhangx))
- Update dependencies to 1.24 ([#1655](https://github.com/kubernetes-sigs/cloud-provider-azure/pull/1655), [@MartinForReal](https://github.com/MartinForReal))

## Actions Required

<<<<<<< HEAD
From cloud provider Azure v1.24.0 version, the LoadBalancer typed services with appProtocol HTTP/HTTPS would switch to HTTP/HTTPS for health probe protocol (while TCP is used before v1.24.0). And `/` would be used as the default health probe request path. If your service doesn't respond 200 for `/`, please ensure set service annotation `service.beta.kubernetes.io/azure-load-balancer-health-probe-request-path` with correct request path to avoid service broken.
=======
From cloud provider Azure v1.24.0 version, the LoadBalancer typed services with appProtocol HTTP/HTTPS would switch to HTTP/HTTPS for health probe protocol (while TCP is used before v1.24.0). And `/` would be used as the default health probe request path. If your service doesn't respond 200 for `/`, please ensure set service annotation `service.beta.kubernetes.io/port_{port}_health-probe_request-path` or `service.beta.kubernetes.io/azure-load-balancer-health-probe-request-path` (applied to all ports) with correct request path to avoid service broken.
>>>>>>> c6a270f2

Please refer the documents [here](https://kubernetes-sigs.github.io/cloud-provider-azure/topics/loadbalancer/#custom-load-balancer-health-probe) for the details of Azure LoadBalancer health probe customization.

## Dependencies

### Added
- github.com/armon/go-socks5: [e753329](https://github.com/armon/go-socks5/tree/e753329)
- github.com/blang/semver/v4: [v4.0.0](https://github.com/blang/semver/v4/tree/v4.0.0)
- github.com/google/gnostic: [v0.5.7-v3refs](https://github.com/google/gnostic/tree/v0.5.7-v3refs)

### Changed
- github.com/bketelsen/crypt: [v0.0.4 → 5cbc8cc](https://github.com/bketelsen/crypt/compare/v0.0.4...5cbc8cc)
- github.com/cncf/udpa/go: [04548b0 → 5459f2c](https://github.com/cncf/udpa/go/compare/04548b0...5459f2c)
- github.com/cncf/xds/go: [cb28da3 → fbca930](https://github.com/cncf/xds/go/compare/cb28da3...fbca930)
- github.com/envoyproxy/go-control-plane: [cf90f65 → 63b5d3c](https://github.com/envoyproxy/go-control-plane/compare/cf90f65...63b5d3c)
- github.com/google/go-cmp: [v0.5.6 → v0.5.5](https://github.com/google/go-cmp/compare/v0.5.6...v0.5.5)
- github.com/magiconair/properties: [v1.8.5 → v1.8.1](https://github.com/magiconair/properties/compare/v1.8.5...v1.8.1)
- github.com/mitchellh/mapstructure: [v1.4.1 → v1.1.2](https://github.com/mitchellh/mapstructure/compare/v1.4.1...v1.1.2)
- github.com/moby/term: [9d4ed18 → 3f7ff69](https://github.com/moby/term/compare/9d4ed18...3f7ff69)
- github.com/pelletier/go-toml: [v1.9.3 → v1.2.0](https://github.com/pelletier/go-toml/compare/v1.9.3...v1.2.0)
- github.com/prometheus/client_golang: [v1.11.0 → v1.12.1](https://github.com/prometheus/client_golang/compare/v1.11.0...v1.12.1)
- github.com/prometheus/common: [v0.28.0 → v0.32.1](https://github.com/prometheus/common/compare/v0.28.0...v0.32.1)
- github.com/prometheus/procfs: [v0.6.0 → v0.7.3](https://github.com/prometheus/procfs/compare/v0.6.0...v0.7.3)
- github.com/spf13/cast: [v1.3.1 → v1.3.0](https://github.com/spf13/cast/compare/v1.3.1...v1.3.0)
- github.com/spf13/jwalterweatherman: [v1.1.0 → v1.0.0](https://github.com/spf13/jwalterweatherman/compare/v1.1.0...v1.0.0)
- github.com/spf13/viper: [v1.8.1 → v1.7.0](https://github.com/spf13/viper/compare/v1.8.1...v1.7.0)
- github.com/yuin/goldmark: [v1.4.0 → v1.4.1](https://github.com/yuin/goldmark/compare/v1.4.0...v1.4.1)
- go.etcd.io/etcd/client/v3: v3.5.0 → v3.5.1
- golang.org/x/crypto: 5e0467b → 8634188
- golang.org/x/mod: v0.4.2 → 9b9b3d8
- golang.org/x/time: 1f47c86 → 90d013b
- golang.org/x/tools: d4cc65f → 897bd77
- google.golang.org/api: v0.44.0 → v0.43.0
- google.golang.org/genproto: 3a66f56 → 42d7afd
- google.golang.org/grpc: v1.42.0 → v1.40.0
- gopkg.in/ini.v1: v1.62.0 → v1.51.0
- k8s.io/api: v0.23.5 → v0.24.0
- k8s.io/apimachinery: v0.23.5 → v0.24.0
- k8s.io/apiserver: v0.23.5 → v0.24.0
- k8s.io/client-go: v0.23.5 → v0.24.0
- k8s.io/cloud-provider: v0.23.5 → v0.24.0
- k8s.io/component-base: v0.23.5 → v0.24.0
- k8s.io/component-helpers: v0.23.5 → v0.24.0
- k8s.io/controller-manager: v0.23.5 → v0.24.0
- k8s.io/klog/v2: v2.30.0 → v2.60.1
- k8s.io/kube-openapi: e816edb → 3ee0da9
- k8s.io/kubelet: v0.23.5 → v0.24.0
- k8s.io/utils: 6203023 → 3a6ce19
- sigs.k8s.io/json: c049b76 → 9f7c6b3

### Removed
- github.com/blang/semver: [v3.5.1+incompatible](https://github.com/blang/semver/tree/v3.5.1)
- github.com/googleapis/gnostic: [v0.5.5](https://github.com/googleapis/gnostic/tree/v0.5.5)<|MERGE_RESOLUTION|>--- conflicted
+++ resolved
@@ -15,11 +15,7 @@
 
 ## Actions Required
 
-<<<<<<< HEAD
-From cloud provider Azure v1.24.0 version, the LoadBalancer typed services with appProtocol HTTP/HTTPS would switch to HTTP/HTTPS for health probe protocol (while TCP is used before v1.24.0). And `/` would be used as the default health probe request path. If your service doesn't respond 200 for `/`, please ensure set service annotation `service.beta.kubernetes.io/azure-load-balancer-health-probe-request-path` with correct request path to avoid service broken.
-=======
 From cloud provider Azure v1.24.0 version, the LoadBalancer typed services with appProtocol HTTP/HTTPS would switch to HTTP/HTTPS for health probe protocol (while TCP is used before v1.24.0). And `/` would be used as the default health probe request path. If your service doesn't respond 200 for `/`, please ensure set service annotation `service.beta.kubernetes.io/port_{port}_health-probe_request-path` or `service.beta.kubernetes.io/azure-load-balancer-health-probe-request-path` (applied to all ports) with correct request path to avoid service broken.
->>>>>>> c6a270f2
 
 Please refer the documents [here](https://kubernetes-sigs.github.io/cloud-provider-azure/topics/loadbalancer/#custom-load-balancer-health-probe) for the details of Azure LoadBalancer health probe customization.
 
